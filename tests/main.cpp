--- conflicted
+++ resolved
@@ -1,23 +1,14 @@
 #define NNM_BOUNDS_CHECK
 #include <nnm/nnm.hpp>
 
-<<<<<<< HEAD
 #include "geom_tests.hpp"
 #include "nnm_tests.hpp"
-
-#include "test.hpp"
-=======
-#include "nnm_tests.hpp"
->>>>>>> 064a2251
 
 #include "test.hpp"
 
 int main()
 {
     nnm_tests();
-<<<<<<< HEAD
     geom_tests();
-=======
->>>>>>> 064a2251
     END_TESTS
 }