#pragma once

#include "test.hpp"

// ReSharper disable CppDFATimeOver

inline void nnm_tests()
{
    test_case("sign");
    {
        constexpr auto result1 = nnm::sign(0.0f);
        ASSERT(result1 == 1.0f);
        ASSERT(nnm::sign(1.0f) == 1.0f);
        ASSERT(nnm::sign(-1.0f) == -1.0f);
        constexpr auto result2 = nnm::sign(0);
        ASSERT(result2 == 1);
        ASSERT(nnm::sign(1) == 1);
        ASSERT(nnm::sign(-1) == -1);
    }

    test_case("abs");
    {
        constexpr auto result1 = nnm::abs(0.0f);
        ASSERT(result1 == 0.0f);
        ASSERT(nnm::abs(1.0f) == 1.0f);
        ASSERT(nnm::abs(-1.0f) == 1.0f);
        constexpr auto result2 = nnm::abs(0);
        ASSERT(result2 == 0);
        ASSERT(nnm::abs(1) == 1);
        ASSERT(nnm::abs(-1) == 1);
    }

    test_case("max");
    {
        constexpr auto result1 = nnm::max(5.0f, 10.0f);
        ASSERT(result1 == 10.0f);
        ASSERT(nnm::max(10.0f, 5.0f) == 10.0f);
        ASSERT(nnm::max(-5.0f, -10.0f) == -5.0f);
        ASSERT(nnm::max(-10.0f, -5.0f) == -5.0f);
        ASSERT(nnm::max(0.0f, 0.0f) == 0.0f);
        ASSERT(nnm::max(3.14159f, 2.71828f) == 3.14159f);
        ASSERT(nnm::max(-3.14159f, -2.71828f) == -2.71828f);

        constexpr auto result2 = nnm::max(5, 10);
        ASSERT(result2 == 10);
        ASSERT(nnm::max(10, 5) == 10);
        ASSERT(nnm::max(-5, -10) == -5);
        ASSERT(nnm::max(-10, -5) == -5);
        ASSERT(nnm::max(0, 0) == 0);
    }

    test_case("approx_zero");
    {
        constexpr auto result = nnm::approx_zero(0.0f);
        ASSERT(result);
        ASSERT_FALSE(nnm::approx_zero(0.005f));
        ASSERT_FALSE(nnm::approx_zero(0.01f));
        ASSERT_FALSE(nnm::approx_zero(-0.005f));
        ASSERT_FALSE(nnm::approx_zero(-0.01f));
        ASSERT(nnm::approx_zero(1e-15f));
        ASSERT(nnm::approx_zero(1e-14f));
        ASSERT(nnm::approx_zero(-1e-15f));
        ASSERT(nnm::approx_zero(-1e-14f));
        ASSERT_FALSE(nnm::approx_zero(1.0f));
        ASSERT(nnm::approx_zero(0.0f));
    }

    test_case("approx_equal");
    {
        constexpr auto result = nnm::approx_equal(1.0f, 1.0f);
        ASSERT(result);
        ASSERT_FALSE(nnm::approx_equal(1.0f, 1.005f));
        ASSERT_FALSE(nnm::approx_equal(1.0f, 1.01f));
        ASSERT_FALSE(nnm::approx_equal(1.0f, 1.02f));
        ASSERT_FALSE(nnm::approx_equal(-1.0f, -1.005f));
        ASSERT(nnm::approx_equal(0.0f, 0.0f));
        ASSERT_FALSE(nnm::approx_equal(0.0f, 0.005f));
        ASSERT_FALSE(nnm::approx_equal(0.005f, 0.0f));
        ASSERT(nnm::approx_equal(0.0f, 0.0f));
        ASSERT_FALSE(nnm::approx_equal(1.0f, 1.005f));
        ASSERT(nnm::approx_equal(1.0e20f, 1.000000000001e20f));
    }

    test_case("ceil");
    {
        ASSERT(nnm::ceil(5.3f) == 6.0f);
        ASSERT(nnm::ceil(5.7f) == 6.0f);
        ASSERT(nnm::ceil(5.0f) == 5.0f);
        ASSERT(nnm::ceil(-5.3f) == -5.0f);
        ASSERT(nnm::ceil(-5.7f) == -5.0f);
        ASSERT(nnm::ceil(-5.0f) == -5.0f);
        ASSERT(nnm::ceil(0.0f) == 0.0f);
        ASSERT(nnm::ceil(1.0e20f) == 1.0e20f);
        ASSERT(nnm::ceil(-1.0e20f) == -1.0e20f);
        ASSERT(nnm::ceil(3.14159f) == 4.0f);
        ASSERT(nnm::ceil(-3.14159f) == -3.0f);
    }

    test_case("clamp");
    {
        constexpr auto result1 = nnm::clamp(5, 0, 10);
        ASSERT(result1 == 5);
        ASSERT(nnm::clamp(-5, 0, 10) == 0);
        ASSERT(nnm::clamp(15, 0, 10) == 10);
        ASSERT(nnm::clamp(5, 5, 5) == 5);
        constexpr auto result2 = nnm::clamp(3.5f, 1.0f, 5.0f);
        ASSERT(result2 == 3.5f);
        ASSERT(nnm::clamp(0.5f, 1.0f, 5.0f) == 1.0f);
        ASSERT(nnm::clamp(6.0f, 1.0f, 5.0f) == 5.0f);
        ASSERT(nnm::clamp(-5, -10, -2) == -5);
        ASSERT(nnm::clamp(-15, -10, -2) == -10);
        ASSERT(nnm::clamp(-3, -5, -1) == -3);
        ASSERT(nnm::clamp(-6, -5, -1) == -5);
    }

    test_case("sqrt");
    {
        ASSERT(nnm::sqrt(4.0f) == 2.0f);
        ASSERT(nnm::sqrt(9.0f) == 3.0f);
        ASSERT(nnm::sqrt(16.0f) == 4.0f);

        ASSERT(nnm::approx_equal(nnm::sqrt(4.0f), 2.0f));
        ASSERT(nnm::approx_equal(nnm::sqrt(9.0f), 3.0f));
        ASSERT(nnm::approx_equal(nnm::sqrt(16.0f), 4.0f));

        ASSERT(nnm::sqrt(0.0f) == 0.0f);

        ASSERT(nnm::approx_equal(nnm::sqrt(1.0e20f), 1.0e10f));
    }

    test_case("pow");
    {
        ASSERT(nnm::pow(2.0f, 3.0f) == 8.0f);
        ASSERT(nnm::pow(3.0f, 2.0f) == 9.0f);
        ASSERT(nnm::pow(4.0f, 0.0f) == 1.0f);

        ASSERT(nnm::approx_equal(nnm::pow(2.0f, 3.0f), 8.0f));
        ASSERT(nnm::approx_equal(nnm::pow(3.0f, 2.0f), 9.0f));
        ASSERT(nnm::approx_equal(nnm::pow(4.0f, 0.0f), 1.0f));

        ASSERT(nnm::approx_equal(nnm::pow(-2.0f, 2.0f), 4.0f));
        ASSERT(nnm::approx_equal(nnm::pow(-3.0f, 2.0f), 9.0f));

        ASSERT(nnm::approx_equal(nnm::pow(-2.0f, 3.0f), -8.0f));
        ASSERT(nnm::approx_equal(nnm::pow(-3.0f, 3.0f), -27.0f));

        ASSERT(nnm::approx_equal(nnm::pow(0.0f, 3.0f), 0.0f));
        ASSERT(nnm::approx_equal(nnm::pow(0.0f, 0.0f), 1.0f));

        ASSERT(nnm::approx_equal(nnm::pow(0.5f, 2.0f), 0.25f));
        ASSERT(nnm::approx_equal(nnm::pow(0.25f, 0.5f), 0.5f));

        ASSERT(nnm::approx_equal(nnm::pow(10.0f, 10.0f), 1.0e10f));
        ASSERT(nnm::approx_equal(nnm::pow(2.f, 100.0f), 1.2676506002282294e30f));
    }

    test_case("sqrd");
    {
        constexpr auto result1 = nnm::sqrd(2);
        ASSERT(result1 == 4);
        ASSERT(nnm::sqrd(3) == 9);
        ASSERT(nnm::sqrd(-4) == 16);

        constexpr auto result2 = nnm::sqrd(2.0f);
        ASSERT(nnm::approx_equal(result2, 4.0f));
        ASSERT(nnm::approx_equal(nnm::sqrd(3.0f), 9.0f));
        ASSERT(nnm::approx_equal(nnm::sqrd(-4.0f), 16.0f));

        ASSERT(nnm::sqrd(0) == 0);
        ASSERT(nnm::sqrd(0.0f) == 0.0f);

        ASSERT(nnm::approx_equal(nnm::sqrd(1.0e10f), 1.0e20f));
        ASSERT(nnm::approx_equal(nnm::sqrd(-1.0e10f), 1.0e20f));
    }

    test_case("mod");
    {
        ASSERT(nnm::approx_equal(nnm::mod(0.0f, 1.0f), 0.0f));
        ASSERT(nnm::approx_equal(nnm::mod(0.0f, -1.0f), 0.0f));
        ASSERT(nnm::approx_equal(nnm::mod(5.0f, 3.0f), 2.0f));
        ASSERT(nnm::approx_equal(nnm::mod(-5.0f, 3.0f), 1.0f));
        ASSERT(nnm::approx_equal(nnm::mod(5.0f, -3.0f), -1.0f));
        ASSERT(nnm::approx_equal(nnm::mod(-5.0f, -3.0f), -2.0f));

        constexpr auto result = nnm::mod(0, 1);
        ASSERT(nnm::approx_equal(result, 0));
        ASSERT(nnm::approx_equal(nnm::mod(0, -1), 0));
        ASSERT(nnm::approx_equal(nnm::mod(5, 3), 2));
        ASSERT(nnm::approx_equal(nnm::mod(-5, 3), 1));
        ASSERT(nnm::approx_equal(nnm::mod(5, -3), -1));
        ASSERT(nnm::approx_equal(nnm::mod(-5, -3), -2));
    }

    test_case("rem");
    {
        ASSERT(nnm::approx_equal(nnm::rem(0.0f, 1.0f), 0.0f));
        ASSERT(nnm::approx_equal(nnm::rem(0.0f, -1.0f), 0.0f));
        ASSERT(nnm::approx_equal(nnm::rem(5.0f, 3.0f), 2.0f));
        ASSERT(nnm::approx_equal(nnm::rem(-5.0f, 3.0f), -2.0f));
        ASSERT(nnm::approx_equal(nnm::rem(5.0f, -3.0f), 2.0f));
        ASSERT(nnm::approx_equal(nnm::rem(-5.0f, -3.0f), -2.0f));

        constexpr auto result = nnm::rem(0, 1);
        ASSERT(nnm::approx_equal(result, 0));
        ASSERT(nnm::approx_equal(nnm::rem(0, -1), 0));
        ASSERT(nnm::approx_equal(nnm::rem(5, 3), 2));
        ASSERT(nnm::approx_equal(nnm::rem(-5, 3), -2));
        ASSERT(nnm::approx_equal(nnm::rem(5, -3), 2));
        ASSERT(nnm::approx_equal(nnm::rem(-5, -3), -2));
    }

    test_case("normalize_angle");
    {
        ASSERT(nnm::approx_zero(nnm::normalize_angle(0.0f)));

        ASSERT(nnm::approx_equal(nnm::normalize_angle(nnm::pi() / 4.0f), nnm::pi() / 4.0f));
        ASSERT(nnm::approx_equal(nnm::normalize_angle(2.0f * nnm::pi() / 3.0f), 2.0f * nnm::pi() / 3.0f));
        ASSERT(nnm::approx_equal(nnm::normalize_angle(5.0f * nnm::pi() / 4.0f), -3.0f * nnm::pi() / 4.0f));
        ASSERT(nnm::approx_equal(nnm::normalize_angle(7.0f * nnm::pi() / 4.0f), -nnm::pi() / 4.0f));
        ASSERT(nnm::approx_zero(nnm::normalize_angle(2.0f * nnm::pi())));
        ASSERT(nnm::approx_equal(nnm::normalize_angle(8.0f * nnm::pi() / 3.0f), 2.0f * nnm::pi() / 3.0f));

        ASSERT(nnm::approx_equal(nnm::normalize_angle(-nnm::pi() / 4.0f), -nnm::pi() / 4.0f));
        ASSERT(nnm::approx_equal(nnm::normalize_angle(-2.0f * nnm::pi() / 3.0f), -2.0f * nnm::pi() / 3.0f));
        ASSERT(nnm::approx_equal(nnm::normalize_angle(-5.0f * nnm::pi() / 4.0f), 3.0f * nnm::pi() / 4.0f));
        ASSERT(nnm::approx_equal(nnm::normalize_angle(-7.0f * nnm::pi() / 4.0f), nnm::pi() / 4.0f));
        ASSERT(nnm::approx_zero(nnm::normalize_angle(-2.0f * nnm::pi())));
        ASSERT(nnm::approx_equal(nnm::normalize_angle(-8.0f * nnm::pi() / 3.0f), -2.0f * nnm::pi() / 3.0f));
    }

    test_case("angle_in_range");
    {
        ASSERT(nnm::angle_in_range(0.0f, 0.0f, 0.0f));

        ASSERT_FALSE(nnm::angle_in_range(nnm::pi() / 4.0f, 0.0f, nnm::pi() / 5.0f));
        ASSERT_FALSE(nnm::angle_in_range(nnm::pi() / 4.0f, nnm::pi() / 5.0f, 0.0f));
        ASSERT(nnm::angle_in_range(nnm::pi() / 4.0f, 0.0f, nnm::pi() / 3.0f));
        ASSERT(nnm::angle_in_range(nnm::pi() / 4.0f, nnm::pi() / 3.0f, 0.0f));
        ASSERT(nnm::angle_in_range(4.0f * nnm::pi() / 3.0f, nnm::pi(), 2.0f * nnm::pi()));
        ASSERT(nnm::angle_in_range(4.0f * nnm::pi() / 3.0f, 2.0f * nnm::pi(), nnm::pi()));
        ASSERT(nnm::angle_in_range(0.0f, nnm::pi(), 7.0f * nnm::pi() / 3.0f));

        ASSERT_FALSE(nnm::angle_in_range(-nnm::pi() / 4.0f, 0.0f, -nnm::pi() / 5.0f));
        ASSERT_FALSE(nnm::angle_in_range(-nnm::pi() / 4.0f, -nnm::pi() / 5.0f, 0.0f));
        ASSERT(nnm::angle_in_range(-nnm::pi() / 4.0f, 0.0f, -nnm::pi() / 3.0f));
        ASSERT(nnm::angle_in_range(-nnm::pi() / 4.0f, -nnm::pi() / 3.0f, 0.0f));
        ASSERT(nnm::angle_in_range(-4.0f * nnm::pi() / 3.0f, -nnm::pi(), -2.0f * nnm::pi()));
        ASSERT(nnm::angle_in_range(-4.0f * nnm::pi() / 3.0f, -2.0f * nnm::pi(), -nnm::pi()));
        ASSERT(nnm::angle_in_range(0.0f, -nnm::pi(), -7.0f * nnm::pi() / 3.0f));

        ASSERT(nnm::angle_in_range(0.0f, -nnm::pi() / 4.0f, nnm::pi() / 4.0f));
        ASSERT(nnm::angle_in_range(0.0f, nnm::pi() / 4.0f, -nnm::pi() / 4.0f));
        ASSERT(nnm::angle_in_range(2.0f * nnm::pi() / 3.0f, -3.0f * nnm::pi() / 2.0f, nnm::pi() / 7.0f));
        ASSERT(nnm::angle_in_range(2.0f * nnm::pi() / 3.0f, nnm::pi() / 7.0f, -3.0f * nnm::pi() / 2.0f));
    }

    test_case("floor");
    {
        ASSERT(nnm::floor(5.3f) == 5.0f);
        ASSERT(nnm::floor(5.7f) == 5.0f);
        ASSERT(nnm::floor(5.0f) == 5.0f);

        ASSERT(nnm::floor(-5.3f) == -6.0f);
        ASSERT(nnm::floor(-5.7f) == -6.0f);
        ASSERT(nnm::floor(-5.0f) == -5.0f);

        ASSERT(nnm::floor(0.0f) == 0.0f);

        ASSERT(nnm::floor(1.0e20f) == 1.0e20f);
        ASSERT(nnm::floor(-1.0e20f) == -1.0e20f);

        ASSERT(nnm::floor(3.14159f) == 3.0f);
        ASSERT(nnm::floor(-3.14159f) == -4.0f);
    }

    test_case("lerp");
    {
        constexpr auto result = nnm::lerp(0.0f, 10.0f, 0.5f);
        ASSERT(result == 5.0f);
        ASSERT(nnm::lerp(0.0f, 10.0f, 0.25f) == 2.5f);
        ASSERT(nnm::lerp(-5.0f, 5.0f, 0.75f) == 2.5f);

        ASSERT(nnm::lerp(-10.0f, -20.0f, 0.5f) == -15.0f);
        ASSERT(nnm::lerp(-10.0f, -20.0f, 0.25f) == -12.5f);
        ASSERT(nnm::lerp(-15.0f, -25.0f, 0.75f) == -22.5f);

        ASSERT(nnm::lerp(5.0f, 10.0f, 0.0f) == 5.0f);
        ASSERT(nnm::lerp(5.0f, 10.0f, 0.0f) == 5.0f);

        ASSERT(nnm::lerp(5.0f, 10.0f, 1.0f) == 10.0f);
        ASSERT(nnm::lerp(5.0f, 10.0f, 1.0f) == 10.0f);

        ASSERT(nnm::lerp(5.0f, 10.0f, 10.0f) == 55.0f);
        ASSERT(nnm::lerp(5.0f, 10.0f, -10.0f) == -45.0f);
    }

    test_case("lerp_clamped");
    {
        constexpr auto result = nnm::lerp_clamped(5.0f, 10.0f, 20.0f);
        ASSERT(result == 10.0f);
        ASSERT(nnm::approx_equal(nnm::lerp_clamped(5.0f, 10.0f, 0.5f), 7.5f));
        ASSERT(nnm::lerp_clamped(5.0f, 10.0f, -20.0f) == 5.0f);
    }

    test_case("sin");
    {
        ASSERT(nnm::approx_equal(nnm::sin(0.0f), 0.0f));
        ASSERT(nnm::approx_equal(nnm::sin(nnm::pi<float>() / 6.0f), 0.5f));
        ASSERT(nnm::approx_equal(nnm::sin(nnm::pi<float>() / 4.0f), 1.0f / nnm::sqrt(2.0f)));
        ASSERT(nnm::approx_equal(nnm::sin(nnm::pi<float>() / 3.0f), nnm::sqrt(3.0f) / 2.0f));
        ASSERT(nnm::approx_equal(nnm::sin(nnm::pi<float>() / 2.0f), 1.0f));
        ASSERT(nnm::approx_equal(nnm::sin(nnm::pi<float>()), 0.0f));
        ASSERT(nnm::approx_equal(nnm::sin(3.0f * nnm::pi<float>() / 2.0f), -1.0f));
        ASSERT(nnm::approx_equal(nnm::sin(2.0f * nnm::pi<float>()), 0.0f));

        ASSERT(nnm::approx_equal(nnm::sin(-nnm::pi<float>() / 6.0f), -0.5f));
        ASSERT(nnm::approx_equal(nnm::sin(-nnm::pi<float>() / 4.0f), -1.0f / nnm::sqrt(2.0f)));
        ASSERT(nnm::approx_equal(nnm::sin(-nnm::pi<float>() / 3.0f), -nnm::sqrt(3.0f) / 2.0f));

        ASSERT(nnm::approx_equal(nnm::sin(4.0f * nnm::pi<float>()), 0.0f));
        ASSERT(nnm::approx_equal(nnm::sin(6.0f * nnm::pi<float>()), 0.0f));
    }

    test_case("cos");
    {
        ASSERT(nnm::approx_equal(nnm::cos(0.0f), 1.0f));
        ASSERT(nnm::approx_equal(nnm::cos(nnm::pi<float>() / 6.0f), nnm::sqrt(3.0f) / 2.0f));
        ASSERT(nnm::approx_equal(nnm::cos(nnm::pi<float>() / 4.0f), 1.0f / nnm::sqrt(2.0f)));
        ASSERT(nnm::approx_equal(nnm::cos(nnm::pi<float>() / 3.0f), 0.5f));
        ASSERT(nnm::approx_equal(nnm::cos(nnm::pi<float>() / 2.0f), 0.0f));
        ASSERT(nnm::approx_equal(nnm::cos(nnm::pi<float>()), -1.0f));
        ASSERT(nnm::approx_equal(nnm::cos(3.0f * nnm::pi<float>() / 2.0f), 0.0f));
        ASSERT(nnm::approx_equal(nnm::cos(2.0f * nnm::pi<float>()), 1.0f));

        ASSERT(nnm::approx_equal(nnm::cos(-nnm::pi<float>() / 6.0f), nnm::sqrt(3.0f) / 2.0f));
        ASSERT(nnm::approx_equal(nnm::cos(-nnm::pi<float>() / 4.0f), 1.0f / nnm::sqrt(2.0f)));
        ASSERT(nnm::approx_equal(nnm::cos(-nnm::pi<float>() / 3.0f), 0.5f));

        ASSERT(nnm::approx_equal(nnm::cos(4.0f * nnm::pi<float>()), 1.0f));
        ASSERT(nnm::approx_equal(nnm::cos(6.0f * nnm::pi<float>()), 1.0f));
    }

    test_case("tan");
    {
        ASSERT(nnm::approx_equal(nnm::tan(0.0f), 0.0f));
        ASSERT(nnm::approx_equal(nnm::tan(nnm::pi<float>() / 4.0f), 1.0f));
        ASSERT(nnm::approx_equal(nnm::tan(nnm::pi<float>() / 6.0f), 1.0f / nnm::sqrt(3.0f)));

        ASSERT(nnm::approx_equal(nnm::tan(nnm::pi<float>() / 3.0f), nnm::sqrt(3.0f)));
        ASSERT(nnm::approx_equal(nnm::tan(nnm::pi<float>() / 2.0f - 0.01f), 99.9967f));

        ASSERT(nnm::approx_equal(nnm::tan(-nnm::pi<float>() / 3.0f), -nnm::sqrt(3.0f)));
        ASSERT(nnm::approx_equal(nnm::tan(-nnm::pi<float>() / 2.0f + 0.01f), -99.9967f));

        ASSERT(nnm::approx_equal(nnm::tan(3.0f * nnm::pi<float>()), 0.0f));
        ASSERT(nnm::approx_equal(nnm::tan(6.0f * nnm::pi<float>()), 0.0f));
    }

    test_case("round");
    {
        ASSERT(nnm::round(5.3f) == 5.0f);
        ASSERT(nnm::round(5.7f) == 6.0f);
        ASSERT(nnm::round(5.0f) == 5.0f);

        ASSERT(nnm::round(-5.3f) == -5.0f);
        ASSERT(nnm::round(-5.7f) == -6.0f);
        ASSERT(nnm::round(-5.0f) == -5.0f);

        ASSERT(nnm::round(0.0f) == 0.0f);

        ASSERT(nnm::round(3.14159f) == 3.0f);
        ASSERT(nnm::round(-3.14159f) == -3.0f);
    }

    test_case("atan");
    {
        ASSERT(nnm::approx_equal(nnm::atan(0.5f), 0.4636476f));
        ASSERT(nnm::approx_equal(nnm::atan(1.0f), 0.7853981f));
        ASSERT(nnm::approx_equal(nnm::atan(2.0f), 1.1071487f));

        ASSERT(nnm::approx_equal(nnm::atan(-0.5f), -0.4636476f));
        ASSERT(nnm::approx_equal(nnm::atan(-1.0f), -0.7853981f));
        ASSERT(nnm::approx_equal(nnm::atan(-2.0f), -1.1071487f));

        ASSERT(nnm::approx_equal(nnm::atan(0.0f), 0.0f));

        ASSERT(nnm::approx_equal(nnm::atan(1.0e20f), 1.5707963f));
        ASSERT(nnm::approx_equal(nnm::atan(-1.0e20f), -1.5707963f));
    }

    test_case("atan2");
    {
        ASSERT(nnm::approx_equal(nnm::atan2(1.0f, 1.0f), 0.7853981633974483f));
        ASSERT(nnm::approx_equal(nnm::atan2(1.0f, 2.0f), 0.4636476090008061f));

        ASSERT(nnm::approx_equal(nnm::atan2(-1.0f, -1.0f), -2.356194490192345f));
        ASSERT(nnm::approx_equal(nnm::atan2(-1.0f, 2.0f), -0.4636476090008061f));

        ASSERT(nnm::approx_equal(nnm::atan2(0.0f, 1.0f), 0.0f));
        ASSERT(nnm::approx_equal(nnm::atan2(1.0f, 0.0f), 1.5707963267948966f));
        ASSERT(nnm::approx_equal(nnm::atan2(0.0f, 0.0f), 0.0f));

        ASSERT(nnm::approx_equal(nnm::atan2(1.0e20f, 1.0e20f), 0.7853981633974483f));
        ASSERT(nnm::approx_equal(nnm::atan2(-1.0e20f, -1.0e20f), -2.356194490192345f));
    }

    test_case("radians");
    {
        constexpr auto result = nnm::radians(0.0f);
        ASSERT(nnm::approx_equal(result, 0.0f));
        ASSERT(nnm::approx_equal(nnm::radians(45.0f), nnm::pi<float>() / 4.0f));
        ASSERT(nnm::approx_equal(nnm::radians(90.0f), nnm::pi<float>() / 2.0f));
        ASSERT(nnm::approx_equal(nnm::radians(180.0f), nnm::pi<float>()));
        ASSERT(nnm::approx_equal(nnm::radians(270.0f), 3.0f * nnm::pi<float>() / 2.0f));
        ASSERT(nnm::approx_equal(nnm::radians(360.0f), 2.0f * nnm::pi<float>()));

        ASSERT(nnm::approx_equal(nnm::radians(-45.0f), -nnm::pi<float>() / 4.0f));
        ASSERT(nnm::approx_equal(nnm::radians(-90.0f), -nnm::pi<float>() / 2.0f));
        ASSERT(nnm::approx_equal(nnm::radians(-180.0f), -nnm::pi<float>()));

        ASSERT(nnm::approx_equal(nnm::radians(720.0f), 4.0f * nnm::pi<float>()));
        ASSERT(nnm::approx_equal(nnm::radians(1080.0f), 6.0f * nnm::pi<float>()));

        ASSERT(nnm::approx_equal(nnm::radians(180.0f), 3.14159f));
    }

    test_case("degrees");
    {
        constexpr auto result = nnm::degrees(0.0f);
        ASSERT(nnm::approx_equal(result, 0.0f));
        ASSERT(nnm::approx_equal(nnm::degrees(nnm::pi<float>() / 4.0f), 45.0f));
        ASSERT(nnm::approx_equal(nnm::degrees(nnm::pi<float>() / 2.0f), 90.0f));
        ASSERT(nnm::approx_equal(nnm::degrees(nnm::pi<float>()), 180.0f));
        ASSERT(nnm::approx_equal(nnm::degrees(3.0f * nnm::pi<float>() / 2.0f), 270.0f));
        ASSERT(nnm::approx_equal(nnm::degrees(2.0f * nnm::pi<float>()), 360.0f));

        ASSERT(nnm::approx_equal(nnm::degrees(-nnm::pi<float>() / 4.0f), -45.0f));
        ASSERT(nnm::approx_equal(nnm::degrees(-nnm::pi<float>() / 2.0f), -90.0f));
        ASSERT(nnm::approx_equal(nnm::degrees(-nnm::pi<float>()), -180.0f));

        ASSERT(nnm::approx_equal(nnm::degrees(4.0f * nnm::pi<float>()), 720.0f));
        ASSERT(nnm::approx_equal(nnm::degrees(6.0f * nnm::pi<float>()), 1080.0f));

        ASSERT(nnm::approx_equal(nnm::degrees(3.14159f), 180.0f));
    }

    test_case("asin");
    {
        ASSERT(nnm::approx_equal(nnm::asin(0.0f), 0.0f));
        ASSERT(nnm::approx_equal(nnm::asin(0.5f), 0.5235987756f));
        ASSERT(nnm::approx_equal(nnm::asin(-0.5f), -0.5235987756f));
        ASSERT(nnm::approx_equal(nnm::asin(1.0f), 1.570796327f));
        ASSERT(nnm::approx_equal(nnm::asin(-1.0f), -1.570796327f));
    }

    test_case("acos");
    {
        ASSERT(nnm::approx_equal(nnm::acos(1.0f), 0.0f));
        ASSERT(nnm::approx_equal(nnm::acos(0.5f), 1.047197551f));
        ASSERT(nnm::approx_equal(nnm::acos(-0.5f), 2.094395102f));
        ASSERT(nnm::approx_equal(nnm::acos(0.0f), 1.570796327f));
        ASSERT(nnm::approx_equal(nnm::acos(-1.0f), 3.141592654f));
    }

    test_case("min");
    {
        constexpr auto result1 = nnm::min(1, 2);
        ASSERT(result1 == 1);
        ASSERT(nnm::min(5, 3) == 3);
        ASSERT(nnm::min(-1, -5) == -5);
        ASSERT(nnm::min(3, 3) == 3);

        constexpr auto result2 = nnm::min(1.0f, 2.0f);
        ASSERT(result2 == 1.0f);
        ASSERT(nnm::min(5.5f, 3.5f) == 3.5f);
        ASSERT(nnm::min(-1.0f, -5.0f) == -5.0f);
        ASSERT(nnm::min(3.0f, 3.0f) == 3.0f);

        ASSERT(nnm::min('a', 'b') == 'a');
        ASSERT(nnm::min(3.14f, 2.71f) == 2.71f);
    }

    test_case("log2");
    {
        ASSERT(nnm::approx_equal(nnm::log2(1.0f), 0.0f));
        ASSERT(nnm::approx_equal(nnm::log2(2.0f), 1.0f));
        ASSERT(nnm::approx_equal(nnm::log2(8.0f), 3.0f));
        ASSERT(nnm::approx_equal(nnm::log2(16.0f), 4.0f));

        ASSERT(nnm::approx_equal(nnm::log2(0.5f), -1.0f));
        ASSERT(nnm::approx_equal(nnm::log2(4.0f), 2.0f));
    }

    test_case("Vector2");
    {
        test_section("Vector2()");
        {
            constexpr nnm::Vector2f v1;
            ASSERT(v1.x == 0.0f);
            ASSERT(v1.y == 0.0f);
        }

        test_section("Vector2(const Vector2i&)");
        {
            constexpr nnm::Vector2f v2(nnm::Vector2i(1, 2));
            ASSERT(v2.x == 1.0f);
            ASSERT(v2.y == 2.0f);
        }

        test_section("Vector2(const Vector2<Other>&)");
        {
            constexpr nnm::Vector2d v1(1.0, -2.0);
            constexpr nnm::Vector2f v2(v1);
            ASSERT(v2.x == 1.0f);
            ASSERT(v2.y == -2.0f);
        }

        test_section("Vector2(float, float)");
        {
            constexpr nnm::Vector2 v3(1.0f, 2.0f);
            ASSERT(v3.x == 1.0f);
            ASSERT(v3.y == 2.0f);
        }

        test_section("all");
        {
            constexpr auto all_threes = nnm::Vector2f::all(3.0f);
            ASSERT(all_threes.x == 3.0f);
            ASSERT(all_threes.y == 3.0f);
        }

        test_section("zero");
        {
            constexpr auto zero = nnm::Vector2f::zero();
            ASSERT(zero.x == 0.0f);
            ASSERT(zero.y == 0.0f);
        }

        test_section("one");
        {
            constexpr auto one = nnm::Vector2f::one();
            ASSERT(one.x == 1.0f);
            ASSERT(one.y == 1.0f);
        }

        test_section("axis_x");
        {
            constexpr auto x = nnm::Vector2f::axis_x();
            ASSERT(x.x == 1.0f);
            ASSERT(x.y == 0.0f);
        }

        test_section("axis_y");
        {
            constexpr auto y = nnm::Vector2f::axis_y();
            ASSERT(y.x == 0.0f);
            ASSERT(y.y == 1.0f);
        }

        test_section("abs");
        {
            constexpr nnm::Vector2 v(1.0f, -2.0f);
            constexpr auto result = v.abs();
            ASSERT(result == nnm::Vector2(1.0f, 2.0f));
        }

        test_section("ceil");
        {
            constexpr nnm::Vector2 v(1.1f, -1.9f);
            ASSERT(v.ceil() == nnm::Vector2(2.0f, -1.0f));
        }

        test_section("floor");
        {
            constexpr nnm::Vector2 v(1.1f, -1.9f);
            ASSERT(v.floor() == nnm::Vector2(1.0f, -2.0f));
        }

        test_section("round");
        {
            constexpr nnm::Vector2 v1(1.1f, -1.9f);
            ASSERT(v1.round() == nnm::Vector2(1.0f, -2.0f));
            constexpr nnm::Vector2 v2(1.6f, -1.3f);
            ASSERT(v2.round() == nnm::Vector2(2.0f, -1.0f));
        }

        test_section("aspect_ratio");
        {
            constexpr nnm::Vector2 v(1.0f, -2.0f);
            constexpr auto result = v.aspect_ratio();
            ASSERT(result == 1.0f / -2.0f);
        }

        test_section("clamp");
        {
            constexpr nnm::Vector2 v(1.1f, -3.0f);
            constexpr auto result = v.clamp({ 1.0f, -2.0f }, { 2.0f, 2.0f });
            ASSERT(result == nnm::Vector2(1.1f, -2.0f));
        }

        test_section("direction");
        {
            constexpr nnm::Vector2 from1(1.0f, 1.0f);
            constexpr nnm::Vector2 to1(2.0f, 2.0f);
            auto direction1 = from1.direction(to1);
            ASSERT(nnm::approx_equal(direction1.x, 0.7071067812f));
            ASSERT(nnm::approx_equal(direction1.y, 0.7071067812f));

            constexpr nnm::Vector2 from2(-1.0f, -1.0f);
            constexpr nnm::Vector2 to2(1.0f, 1.0f);
            auto direction2 = from2.direction(to2);
            ASSERT(nnm::approx_equal(direction2.x, 0.7071067812f));
            ASSERT(nnm::approx_equal(direction2.y, 0.7071067812f));

            constexpr nnm::Vector2 from3(0.0f, 0.0f);
            constexpr nnm::Vector2 to3(1.0f, 0.0f);
            auto direction3 = from3.direction(to3);
            ASSERT(nnm::approx_equal(direction3.x, 1.0f));
            ASSERT(nnm::approx_equal(direction3.y, 0.0f));

            constexpr nnm::Vector2 from4(0.0f, 0.0f);
            constexpr nnm::Vector2 to4(0.0f, 1.0f);
            auto direction4 = from4.direction(to4);
            ASSERT(nnm::approx_equal(direction4.x, 0.0f));
            ASSERT(nnm::approx_equal(direction4.y, 1.0f));

            constexpr nnm::Vector2 from5(1.0f, 2.0f);
            constexpr nnm::Vector2 to5(1.0f, 2.0f);
            auto direction5 = from5.direction(to5);
            ASSERT(nnm::approx_equal(direction5.x, 0.0f));
            ASSERT(nnm::approx_equal(direction5.y, 0.0f));
        }

        test_section("direction_unnormalized");
        {
            constexpr nnm::Vector2 from1(1.0f, 1.0f);
            constexpr nnm::Vector2 to1(2.0f, 2.0f);
            auto direction1 = from1.direction_unnormalized(to1);
            ASSERT(nnm::approx_equal(direction1.x, 1.0f));
            ASSERT(nnm::approx_equal(direction1.y, 1.0f));

            constexpr nnm::Vector2 from2(-1.0f, -1.0f);
            constexpr nnm::Vector2 to2(1.0f, 1.0f);
            auto direction2 = from2.direction_unnormalized(to2);
            ASSERT(nnm::approx_equal(direction2.x, 2.0f));
            ASSERT(nnm::approx_equal(direction2.y, 2.0f));

            constexpr nnm::Vector2 from3(0.0f, 0.0f);
            constexpr nnm::Vector2 to3(1.0f, 0.0f);
            auto direction3 = from3.direction_unnormalized(to3);
            ASSERT(nnm::approx_equal(direction3.x, 1.0f));
            ASSERT(nnm::approx_equal(direction3.y, 0.0f));

            constexpr nnm::Vector2 from4(0.0f, 0.0f);
            constexpr nnm::Vector2 to4(0.0f, 1.0f);
            auto direction4 = from4.direction_unnormalized(to4);
            ASSERT(nnm::approx_equal(direction4.x, 0.0f));
            ASSERT(nnm::approx_equal(direction4.y, 1.0f));

            constexpr nnm::Vector2 from5(1.0f, 2.0f);
            constexpr nnm::Vector2 to5(1.0f, 2.0f);
            auto direction5 = from5.direction_unnormalized(to5);
            ASSERT(nnm::approx_equal(direction5.x, 0.0f));
            ASSERT(nnm::approx_equal(direction5.y, 0.0f));
        }

        test_section("distance_sqrd");
        {
            constexpr nnm::Vector2 from1(1.0f, 1.0f);
            constexpr nnm::Vector2 to1(2.0f, 2.0f);
            constexpr auto result = from1.distance_sqrd(to1);
            ASSERT(nnm::approx_equal(result, 2.0f));

            constexpr nnm::Vector2 from2(-1.0f, -1.0f);
            constexpr nnm::Vector2 to2(1.0f, 1.0f);
            ASSERT(nnm::approx_equal(from2.distance_sqrd(to2), 8.0f));

            constexpr nnm::Vector2 from3(0.0f, 0.0f);
            constexpr nnm::Vector2 to3(3.0f, 0.0f);
            ASSERT(nnm::approx_equal(from3.distance_sqrd(to3), 9.0f));

            constexpr nnm::Vector2 from4(0.0f, 0.0f);
            constexpr nnm::Vector2 to4(0.0f, 4.0f);
            ASSERT(nnm::approx_equal(from4.distance_sqrd(to4), 16.0f));

            constexpr nnm::Vector2 from5(1.0f, 2.0f);
            constexpr nnm::Vector2 to5(1.0f, 2.0f);
            ASSERT(nnm::approx_equal(from5.distance_sqrd(to5), 0.0f));
        }

        test_section("distance");
        {
            nnm::Vector2 from(1.0f, 1.0f);
            nnm::Vector2 to(2.0f, 2.0f);
            ASSERT(nnm::approx_equal(from.distance(to), nnm::sqrt(2.0f)));

            from = nnm::Vector2(-1.0f, -1.0f);
            to = nnm::Vector2(1.0f, 1.0f);
            ASSERT(nnm::approx_equal(from.distance(to), nnm::sqrt(8.0f)));

            from = nnm::Vector2(0.0f, 0.0f);
            to = nnm::Vector2(3.0f, 0.0f);
            ASSERT(nnm::approx_equal(from.distance(to), 3.0f));

            from = nnm::Vector2(0.0f, 0.0f);
            to = nnm::Vector2(0.0f, 4.0f);
            ASSERT(nnm::approx_equal(from.distance(to), 4.0f));

            from = nnm::Vector2(1.0f, 2.0f);
            to = nnm::Vector2(1.0f, 2.0f);
            ASSERT(nnm::approx_equal(from.distance(to), 0.0f));
        }

        test_section("manhattan_distance");
        {
            constexpr nnm::Vector2 from1(1.0f, 1.0f);
            constexpr nnm::Vector2 to1(2.0f, 2.0f);
            constexpr auto result = from1.manhattan_distance(to1);
            ASSERT(nnm::approx_equal(result, 2.0f));

            auto from = nnm::Vector2(-1.0f, -1.0f);
            auto to = nnm::Vector2(1.0f, 1.0f);
            ASSERT(nnm::approx_equal(from.manhattan_distance(to), 4.0f));

            from = nnm::Vector2(0.0f, 0.0f);
            to = nnm::Vector2(3.0f, 0.0f);
            ASSERT(nnm::approx_equal(from.manhattan_distance(to), 3.0f));

            from = nnm::Vector2(0.0f, 0.0f);
            to = nnm::Vector2(0.0f, 4.0f);
            ASSERT(nnm::approx_equal(from.manhattan_distance(to), 4.0f));

            from = nnm::Vector2(1.0f, 2.0f);
            to = nnm::Vector2(1.0f, 2.0f);
            ASSERT(nnm::approx_equal(from.manhattan_distance(to), 0.0f));
        }

        test_section("length_sqrd");
        {
            constexpr nnm::Vector2 v1(3.0f, 4.0f);
            constexpr auto result = v1.length_sqrd();
            ASSERT(nnm::approx_equal(result, 25.0f));

            auto v = nnm::Vector2(-2.0f, 5.0f);
            ASSERT(nnm::approx_equal(v.length_sqrd(), 29.0f));

            v = nnm::Vector2(0.0f, 0.0f);
            ASSERT(nnm::approx_equal(v.length_sqrd(), 0.0f));
        }

        test_section("length");
        {
            nnm::Vector2 v(3.0f, 4.0f);
            ASSERT(nnm::approx_equal(v.length(), 5.0f));

            v = nnm::Vector2(-2.0f, 5.0f);
            ASSERT(nnm::approx_equal(v.length(), nnm::sqrt(29.0f)));

            v = nnm::Vector2(0.0f, 0.0f);
            ASSERT(nnm::approx_equal(v.length(), 0.0f));
        }

        test_section("clamp_length");
        {
            ASSERT(nnm::Vector2(3.0f, 4.0f).clamp_length(2.0f, 5.0f) == nnm::Vector2(3.0f, 4.0f));
            ASSERT(nnm::Vector2(1.0f, 2.0f).clamp_length(0.5f, 3.0f) == nnm::Vector2(1.0f, 2.0f));
            ASSERT(nnm::Vector2(3.0f, 4.0f).clamp_length(2.0f, 2.0f).approx_equal(nnm::Vector2(1.2f, 1.6f)));
            ASSERT(nnm::approx_equal(nnm::Vector2(1.0f, 1.0f).clamp_length(2.0f, 5.0f).length(), 2.0f));
            ASSERT(nnm::Vector2(5.0f, 6.0f).clamp_length(2.0f, 5.0f).length() == 5.0f);
        }

        test_section("normalize");
        {
            constexpr nnm::Vector2 v(1.1f, -3.0f);
            const auto norm = v.normalize();
            ASSERT(nnm::approx_equal(norm.x, 0.344255f));
            ASSERT(nnm::approx_equal(norm.y, -0.938876f));
        }

        test_section("lerp");
        {
            constexpr nnm::Vector2 from(1.0f, 1.0f);
            constexpr nnm::Vector2 to(3.0f, 5.0f);
            constexpr auto result = from.lerp(to, 0.0f);
            ASSERT(result == nnm::Vector2(1.0f, 1.0f));
            ASSERT(from.lerp(to, 1.0f) == nnm::Vector2(3.0f, 5.0f));
            ASSERT(from.lerp(to, 0.5f) == nnm::Vector2(2.0f, 3.0f));
            ASSERT(from.lerp(to, 0.25f) == nnm::Vector2(1.5f, 2.0f));
            ASSERT(from.lerp(to, 0.75f) == nnm::Vector2(2.5f, 4.0f));
        }

        test_section("lerp_clamped");
        {
            constexpr nnm::Vector2 from(1.0f, 1.0f);
            constexpr nnm::Vector2 to(3.0f, 5.0f);
            constexpr auto result = from.lerp_clamped(to, 0.0f);
            ASSERT(result == nnm::Vector2(1.0f, 1.0f));
            ASSERT(from.lerp_clamped(to, 1.0f) == nnm::Vector2(3.0f, 5.0f));
            ASSERT(from.lerp_clamped(to, 0.5f) == nnm::Vector2(2.0f, 3.0f));
            ASSERT(from.lerp_clamped(to, 0.25f) == nnm::Vector2(1.5f, 2.0f));
            ASSERT(from.lerp_clamped(to, 0.75f) == nnm::Vector2(2.5f, 4.0f));
            ASSERT(from.lerp_clamped(to, 5.0f) == nnm::Vector2(3.0f, 5.0f));
            ASSERT(from.lerp_clamped(to, -5.0f) == nnm::Vector2(1.0f, 1.0f));
        }

        test_section("dot");
        {
            constexpr nnm::Vector2 v1(2.0f, 3.0f);
            constexpr nnm::Vector2 v2(4.0f, 5.0f);
            constexpr auto result = v1.dot(v2);
            ASSERT(result == 23.0f);
        }

        test_section("cross");
        {
            constexpr nnm::Vector2 v1(2.0f, -3.0f);
            constexpr nnm::Vector2 v2(-4.0f, 5.0f);
            constexpr auto result = v1.cross(v2);
            ASSERT(nnm::approx_equal(result, -2.0f));
        }

        test_section("outer");
        {
            constexpr nnm::Vector2 v1(2.0f, -3.0f);
            constexpr nnm::Vector2 v2(-4.0f, 5.0f);
            nnm::Matrix2f expected { { -8.0f, 10.0f }, { 12.0f, -15.0f } };
            ASSERT(v1.outer(v2).approx_equal(expected));
        }

        test_section("reflect");
        {
            constexpr nnm::Vector2 incident(3.0f, 4.0f);
            constexpr nnm::Vector2 normal(1.0f, 0.0f);
            constexpr auto result = incident.reflect(normal);
            ASSERT(result == nnm::Vector2(-3.0f, 4.0f));
        }

        test_section("project");
        {
            constexpr nnm::Vector2 v1 { 1.0f, 0.0f };
            constexpr nnm::Vector2 v2 { 0.0f, 1.0f };
            constexpr auto result = v1.project(v2);
            ASSERT(result.approx_equal({ 0.0f, 0.0f }));

            constexpr nnm::Vector2 v3 { 1.0f, 1.0f };
            constexpr nnm::Vector2 v4 { 2.0f, 2.0f };
            ASSERT(v3.project(v4).approx_equal({ 1.0f, 1.0f }));

            constexpr nnm::Vector2 v5 { 1.0f, -2.0f };
            constexpr nnm::Vector2 v6 { -3.0f, 4.0f };
            ASSERT(v5.project(v6).approx_equal({ 1.32f, -1.76f }));
        }

        test_section("inverse");
        {
            constexpr nnm::Vector2 v(2.0f, 3.0f);
            constexpr auto result = v.inverse();
            ASSERT(result.approx_equal(nnm::Vector2(1.0f / 2.0f, 1.0f / 3.0f)));
        }

        test_section("angle_between");
        {
            nnm::Vector2 v1(2.0f, -3.0f);
            nnm::Vector2 v2(-4.0f, 5.0f);
            ASSERT(nnm::approx_equal(v1.angle_between(v2), -3.05485f))
            ASSERT(nnm::approx_equal(v2.angle_between(v1), 3.05485f));
        }

        test_section("angle_to");
        {
            nnm::Vector2 v1(2.0f, -3.0f);
            nnm::Vector2 v2(-4.0f, 5.0f);
            ASSERT(nnm::approx_equal(v1.angle_to(v2), 2.21429744f));
        }

        test_section("approx_parallel");
        {
            constexpr nnm::Vector2f v1 { 1.0f, -2.0f };
            ASSERT(v1.approx_parallel(v1));
            constexpr nnm::Vector2f v2 { -2.0f, 4.0f };
            constexpr auto result = v1.approx_parallel(v2);
            ASSERT(result);
            constexpr nnm::Vector2f v3 { 1.0f, -5.0f };
            ASSERT_FALSE(v1.approx_parallel(v3));
        }

        test_section("approx_perpendicular");
        {
            constexpr nnm::Vector2f v1 { 1.0f, -2.0f };
            constexpr nnm::Vector2f v2 { 4.0f, 2.0f };
            constexpr auto result = v1.approx_perpendicular(v2);
            ASSERT(result);
            constexpr nnm::Vector2f v3 { -4.0f, -2.0f };
            ASSERT(v1.approx_perpendicular(v3));
        }

        test_section("arbitrary_perpendicular");
        {
            constexpr nnm::Vector2f v1 { 1.0f, -2.0f };
            constexpr auto result = v1.arbitrary_perpendicular();
            ASSERT(v1.approx_perpendicular(result));
            constexpr nnm::Vector2f v2 { 1.0f, 0.0f };
            ASSERT(v2.approx_perpendicular(v2.arbitrary_perpendicular()));
        }

        test_section("translate");
        {
            nnm::Vector2 v1(2.0f, -3.0f);
            nnm::Vector2 v2(-4.0f, 5.0f);
            ASSERT(v1.translate(v2).approx_equal({ -2.0f, 2.0f }));
        }

        test_section("rotate");
        {
            nnm::Vector2 v1(2.0f, -3.0f);
            ASSERT(v1.rotate(nnm::pi<float>() / 4.0f).approx_equal({ 3.53553f, -0.707107f }));
        }

        constexpr nnm::Vector2f origin { -3.0f, 1.0f };

        test_section("rotate_at");
        {
            constexpr nnm::Vector2 v1(2.0f, -3.0f);
            ASSERT(v1.rotate_at(origin, nnm::pi<float>() / 4.0f).approx_equal({ 3.36396f, 1.707107f }));
        }

        test_section("scale");
        {
            nnm::Vector2 v1(2.0f, -3.0f);
            ASSERT(v1.scale({ 1.5f, -2.0f }).approx_equal({ 3.0f, 6.0f }));
        }

        test_section("scale_at");
        {
            constexpr nnm::Vector2 v1 { 2.0f, -3.0f };
            ASSERT(v1.scale_at(origin, { 1.5f, -2.0f }).approx_equal({ 4.5f, 9.0f }));
        }

        test_section("shear_x");
        {
            nnm::Vector2 v1(2.0f, -3.0f);
            ASSERT(v1.shear_x(nnm::pi<float>() / 9.0f).approx_equal({ 0.9080892971f, -3.0f }));
        }

        test_section("shear_x_at");
        {
            constexpr nnm::Vector2 v1 { 2.0f, -3.0f };
            ASSERT(v1.shear_x_at(origin, nnm::pi<float>() / 9.0f).approx_equal({ 0.54412f, -3.0f }));
        }

        test_section("shear_y");
        {
            nnm::Vector2 v1(2.0f, -3.0f);
            ASSERT(v1.shear_y(-nnm::pi<float>() / 9.0f).approx_equal({ 2.0f, -3.7279404686f }));
        }

        test_section("shear_y_at");
        {
            constexpr nnm::Vector2 v1 { 2.0f, -3.0f };
            ASSERT(v1.shear_y_at(origin, -nnm::pi<float>() / 9.0f).approx_equal({ 2.0f, -4.81985f }));
        }

        test_section("transform(const Basis2&)");
        {
            nnm::Vector2 v1(2.0f, -3.0f);
            nnm::Basis2f basis({ { 1.0f, -2.0f }, { -4.0f, 1.2f } });
            ASSERT(v1.transform(basis).approx_equal({ 14.0f, -7.6f }));
        }

        test_section("transform_at(const Vector2&, const Basis2&)");
        {
            constexpr nnm::Vector2 v1 { 2.0f, -3.0f };
            constexpr nnm::Basis2f basis { { { 1.0f, -2.0f }, { -4.0f, 1.2f } } };
            ASSERT(v1.transform_at(origin, basis).approx_equal({ 18.0f, -13.8f }));
        }

        test_section("transform(const Transform2&, Real)");
        {
            nnm::Vector2 v1(2.0f, -3.0f);
            nnm::Transform2f transform({ { 1.0f, 2.0f, 3.0f }, { -4.0f, 1.6f, 3.0f }, { 3.0f, -2.0f, 1.0f } });
            ASSERT(v1.transform(transform).approx_equal({ 17.0f, -2.8f }));
            ASSERT(v1.transform(transform, 2.3f).approx_equal({ 20.9f, -5.4f }));
        }

        test_section("transform_at(const Vector3&, const Transform2&, Real)");
        {
            constexpr nnm::Vector2 v1 { 2.0f, -3.0f };
            constexpr nnm::Transform2f transform {
                { { 1.0f, 2.0f, 3.0f }, { -4.0f, 1.6f, 3.0f }, { 3.0f, -2.0f, 1.0f } }
            };
            ASSERT(v1.transform_at(origin, transform).approx_equal({ 21.0f, 2.6f }));
            ASSERT(v1.transform_at(origin, transform, 2.3f).approx_equal({ 24.9f, 0.0f }));
        }

        test_section("max");
        {
            constexpr nnm::Vector2 v1(3.0f, 4.0f);
            constexpr auto result = v1.max();
            ASSERT(result == 4.0f);
            nnm::Vector2 v2(5.0f, 2.0f);
            ASSERT(v2.max() == 5.0f);
            nnm::Vector2 v3(0.0f, 0.0f);
            ASSERT(v3.max() == 0.0f);
        }

        test_section("min");
        {
            constexpr nnm::Vector2 v1(3.0f, 4.0f);
            constexpr auto result = v1.min();
            ASSERT(result == 3.0f);
            nnm::Vector2 v2(5.0f, 2.0f);
            ASSERT(v2.min() == 2.0f);
            nnm::Vector2 v3(0.0f, 0.0f);
            ASSERT(v3.min() == 0.0f);
        }

        test_section("max_index");
        {
            constexpr nnm::Vector2 v1(3.0f, 4.0f);
            constexpr auto result = v1.max_index();
            ASSERT(result == 1);
            nnm::Vector2 v2(2.0f, 5.0f);
            ASSERT(v2.max_index() == 1);
            nnm::Vector2 v3(0.0f, 0.0f);
            ASSERT(v3.max_index() == 0);
        }

        test_section("min_index");
        {
            constexpr nnm::Vector2 v1(3.0f, 4.0f);
            constexpr auto result = v1.min_index();
            ASSERT(result == 0);
            nnm::Vector2 v2(2.0f, 5.0f);
            ASSERT(v2.min_index() == 0);
            nnm::Vector2 v3(0.0f, 0.0f);
            ASSERT(v3.min_index() == 0);
        }

        test_section("approx_equal");
        {
            constexpr nnm::Vector2 v1(1.0f, 1.0f);
            constexpr nnm::Vector2 v2(1.0f + nnm::epsilon<float>() / 2.0f, 1.0f);
            constexpr auto result = v1.approx_equal(v2);
            ASSERT(result);
            nnm::Vector2 v3(1.0f, 1.0f);
            nnm::Vector2 v4(1.0f + 2.0f * nnm::epsilon<float>(), 1.0f);
            ASSERT_FALSE(v3.approx_equal(v4));
        }

        test_section("approx_zero");
        {
            constexpr nnm::Vector2 v1(0.0f, 0.0f);
            constexpr auto result = v1.approx_zero();
            ASSERT(result);
            nnm::Vector2 v2(nnm::epsilon<float>(), 0.0f);
            ASSERT(v2.approx_zero());
            nnm::Vector2 v3(0.0f, nnm::epsilon<float>());
            ASSERT(v3.approx_zero());
            nnm::Vector2 v4(0.1f, 0.1f);
            ASSERT_FALSE(v4.approx_zero());
        }

        test_section("begin");
        {
            constexpr nnm::Vector2 v1(2.0f, -3.0f);
            ASSERT(v1.begin() == &v1.x);
        }

        test_section("end");
        {
            nnm::Vector2 v1(2.0f, -3.0f);
            ASSERT(v1.end() == &v1.y + 1);
        }

        test_section("at");
        {
            nnm::Vector2 v1(2.0f, -3.0f);
            ASSERT(v1.at(0) == 2.0f);
            ASSERT(v1.at(1) == -3.0f);
        }

        test_section("operator[]");
        {
            nnm::Vector2 v1(2.0f, -3.0f);
            ASSERT(v1[0] == 2.0f);
            ASSERT(v1[1] == -3.0f);
        }

        constexpr nnm::Vector2 v1(1.0f, 2.0f);
        constexpr nnm::Vector2 v2(3.0f, 4.0f);
        constexpr nnm::Vector2 v3(1.0f, 2.0f);

        test_section("operator==");
        {
            constexpr auto result = v1 == v3;
            ASSERT(result);
            ASSERT_FALSE(v1 == v2);
        }

        test_section("operator!=");
        {
            constexpr auto result = v1 != v3;
            ASSERT_FALSE(result);
            ASSERT(v1 != v2);
        }

        constexpr nnm::Vector2 v4(1.0f, 2.0f);
        constexpr nnm::Vector2 v5(3.0f, 4.0f);

        test_section("operator+(const Vector2&)");
        {
            constexpr auto result = v4 + v5;
            ASSERT(result == nnm::Vector2(4.0f, 6.0f));
        }

        test_section("operator+=");
        {
            nnm::Vector2 v4_copy = v4;
            ASSERT((v4_copy += v5) == nnm::Vector2(4.0f, 6.0f));
        }

        test_section("operator-(const Vector2&)");
        {
            constexpr auto result = v5 - v4;
            ASSERT(result == nnm::Vector2(2.0f, 2.0f));
        }

        test_section("operator-=");
        {
            nnm::Vector2 v5_copy = v5;
            ASSERT((v5_copy -= v4) == nnm::Vector2(2.0f, 2.0f))
        }

        test_section("operator*(const Vector2&)");
        {
            constexpr auto result = v4 * v5;
            ASSERT(result == nnm::Vector2(3.0f, 8.0f));
        }

        test_section("operator*=(const Vector2&)");
        {
            nnm::Vector2 v4_copy = v4;
            ASSERT((v4_copy *= v5) == nnm::Vector2(3.0f, 8.0f));
        }

        test_section("operator*(const Matrix2&)");
        {
            nnm::Matrix2f matrix { { 2.0f, -3.0f }, { 1.0f, -0.5f } };
            ASSERT((nnm::Vector2(2.0f, -3.0f) * matrix).approx_equal({ 13.0f, 3.5f }))
        }

        test_section("operator*(float)");
        {
            constexpr auto result = v4 * 2.0f;
            ASSERT(result == nnm::Vector2(2.0f, 4.0f));
        }

        test_section("operator*(float, const Vector2&)");
        {
            constexpr auto result = 2.0f * v4;
            ASSERT(result == nnm::Vector2(2.0f, 4.0f));
        }

        test_section("operator*=(float)");
        {
            nnm::Vector2 v4_copy = v4;
            ASSERT((v4_copy *= 2.0f) == nnm::Vector2(2.0f, 4.0f));
        }

        test_section("operator/(const Vector2&)");
        {
            constexpr auto result = v5 / v4;
            ASSERT(result == nnm::Vector2(3.0f, 2.0f));
        }

        test_section("operator/=(const Vector2&)");
        {
            nnm::Vector2 v5_copy = v5;
            ASSERT((v5_copy /= v4) == nnm::Vector2(3.0f, 2.0f));
        }

        test_section("operator/(float)");
        {
            constexpr auto result = v5 / 2.0f;
            ASSERT(result == nnm::Vector2(1.5f, 2.0f));
        }

        test_section("operator/(float, const Vector2&)");
        {
            constexpr auto result = 2.0f / v5;
            ASSERT(result.approx_equal(nnm::Vector2(0.666666f, 0.5f)));
        }

        test_section("operator/=(float)");
        {
            nnm::Vector2 v5_copy = v5;
            ASSERT((v5_copy /= 2.0f) == nnm::Vector2(1.5f, 2.0f));
        }

        test_section("operator+");
        {
            constexpr auto result = +v4;
            ASSERT(result == v4);
        }

        test_section("operator-");
        {
            constexpr auto result = -v4;
            ASSERT(result == nnm::Vector2(-1.0f, -2.0f));
        }

        test_section("operator<");
        {
            constexpr nnm::Vector2 v6(1.0f, 2.0f);
            constexpr nnm::Vector2 v7(3.0f, 4.0f);
            constexpr auto result = v6 < v7;
            ASSERT(result);
            ASSERT_FALSE(v7 < v6);
        }

        test_section("operator bool");
        {
            constexpr nnm::Vector2 v8(1.0f, 2.0f);
            constexpr auto result = static_cast<bool>(v8);
            ASSERT(result);
            ASSERT_FALSE(static_cast<bool>(nnm::Vector2(0.0f, 0.0f)));
        }
    }

    test_case("Vector2i");
    {
        test_section("Vector2i()");
        {
            constexpr nnm::Vector2i v1;
            ASSERT(v1.x == 0);
            ASSERT(v1.y == 0);
        }

        test_section("Vector2i(const Vector2&)");
        {
            constexpr nnm::Vector2i v1(nnm::Vector2(1.1f, -10.7f));
            ASSERT(v1.x == 1);
            ASSERT(v1.y == -10);
        }

        test_section("Vector2i(int, int)");
        {
            constexpr nnm::Vector2i v2(1, 2);
            ASSERT(v2.x == 1);
            ASSERT(v2.y == 2);
        }

        test_section("all");
        {
            constexpr auto all_threes = nnm::Vector2i::all(3);
            ASSERT(all_threes.x == 3);
            ASSERT(all_threes.y == 3);
        }

        test_section("zero");
        {
            constexpr auto zero = nnm::Vector2i::zero();
            ASSERT(zero.x == 0);
            ASSERT(zero.y == 0);
        }

        test_section("one");
        {
            constexpr auto one = nnm::Vector2i::one();
            ASSERT(one.x == 1);
            ASSERT(one.y == 1);
        }

        test_section("axis_x");
        {
            constexpr auto x = nnm::Vector2i::axis_x();
            ASSERT(x.x == 1);
            ASSERT(x.y == 0);
        }

        test_section("axis_y");
        {
            constexpr auto y = nnm::Vector2i::axis_y();
            ASSERT(y.x == 0);
            ASSERT(y.y == 1);
        }

        test_section("abs");
        {
            constexpr auto result = nnm::Vector2i(1, -2).abs();
            ASSERT(result == nnm::Vector2i(1, 2));
        }

        test_section("clamp");
        {
            constexpr auto result = nnm::Vector2i(1, -3).clamp({ 1, -2 }, { 2, 2 });
            ASSERT(result == nnm::Vector2i(1, -2));
        }

        test_section("manhattan_distance");
        {
            constexpr nnm::Vector2i from1(1, 1);
            constexpr nnm::Vector2i to1(2, 2);
            constexpr auto result = from1.manhattan_distance(to1);
            ASSERT(result == 2);

            auto from = nnm::Vector2i(-1, -1);
            auto to = nnm::Vector2i(1, 1);
            ASSERT(from.manhattan_distance(to) == 4);

            from = nnm::Vector2i(0, 0);
            to = nnm::Vector2i(3, 0);
            ASSERT(from.manhattan_distance(to) == 3);

            from = nnm::Vector2i(0, 0);
            to = nnm::Vector2i(0, 4);
            ASSERT(from.manhattan_distance(to) == 4);

            from = nnm::Vector2i(1, 2);
            to = nnm::Vector2i(1, 2);
            ASSERT(from.manhattan_distance(to) == 0);
        }

        test_section("length_sqrd");
        {
            constexpr auto result = nnm::Vector2i(3, 4).length_sqrd();
            ASSERT(result == 25);
            ASSERT(nnm::Vector2i(-2, 5).length_sqrd() == 29);
            ASSERT(nnm::Vector2i(0, 0).length_sqrd() == 0);
        }

        test_section("dot");
        {
            constexpr nnm::Vector2i v1(2, 3);
            constexpr nnm::Vector2i v2(4, 5);
            constexpr auto result = v1.dot(v2);
            ASSERT(result == 23);
        }

        test_section("cross");
        {
            constexpr nnm::Vector2i v1(2, -3);
            constexpr nnm::Vector2i v2(-4, 5);
            constexpr auto result = v1.cross(v2);
            ASSERT(result == -2);
        }

        test_section("parallel");
        {
            constexpr nnm::Vector2i v1 { 1, -2 };
            ASSERT(v1.parallel(v1));
            constexpr nnm::Vector2i v2 { -2, 4 };
            constexpr auto result = v1.parallel(v2);
            ASSERT(result);
            constexpr nnm::Vector2i v3 { 1, -5 };
            ASSERT_FALSE(v1.parallel(v3));
        }

        test_section("perpendicular");
        {
            constexpr nnm::Vector2i v1 { 1, -2 };
            constexpr nnm::Vector2i v2 { 4, 2 };
            constexpr auto result = v1.perpendicular(v2);
            ASSERT(result);
            constexpr nnm::Vector2i v3 { -4, -2 };
            ASSERT(v1.perpendicular(v3));
        }

        test_section("arbitrary_perpendicular");
        {
            constexpr nnm::Vector2i v1 { 1, -2 };
            constexpr auto result = v1.arbitrary_perpendicular();
            ASSERT(v1.perpendicular(result));
            constexpr nnm::Vector2i v2 { 1, 0 };
            ASSERT(v2.perpendicular(v2.arbitrary_perpendicular()));
        }

        test_section("max");
        {
            constexpr nnm::Vector2i v1(3, 4);
            constexpr auto result = v1.max();
            ASSERT(result == 4);
            nnm::Vector2i v2(5, 2);
            ASSERT(v2.max() == 5);
            nnm::Vector2i v3(0, 0);
            ASSERT(v3.max() == 0);
        }

        test_section("min");
        {
            constexpr nnm::Vector2i v1(3, 4);
            constexpr auto result = v1.min();
            ASSERT(result == 3);
            nnm::Vector2i v2(5, 2);
            ASSERT(v2.min() == 2);
            nnm::Vector2i v3(0, 0);
            ASSERT(v3.min() == 0);
        }

        test_section("max_index");
        {
            constexpr nnm::Vector2i v1(3, 4);
            constexpr auto result = v1.max_index();
            ASSERT(result == 1);
            nnm::Vector2i v2(2, 5);
            ASSERT(v2.max_index() == 1);
            nnm::Vector2i v3(0, 0);
            ASSERT(v3.max_index() == 0);
        }

        test_section("min_index");
        {
            constexpr nnm::Vector2i v1(3, 4);
            constexpr auto result = v1.min_index();
            ASSERT(result == 0);
            nnm::Vector2i v2(2, 5);
            ASSERT(v2.min_index() == 0);
            nnm::Vector2i v3(0, 0);
            ASSERT(v3.min_index() == 0);
        }

        test_section("begin");
        {
            nnm::Vector2i v1(2, -3);
            ASSERT(v1.begin() == &v1.x);
        }

        test_section("end");
        {
            nnm::Vector2i v1(2, -3);
            ASSERT(v1.end() == &v1.y + 1);
        }

        test_section("at");
        {
            nnm::Vector2i v1(2, -3);
            ASSERT(v1.at(0) == 2);
            ASSERT(v1.at(1) == -3);
        }

        test_section("operator[]");
        {
            nnm::Vector2i v1(2, -3);
            ASSERT(v1[0] == 2);
            ASSERT(v1[1] == -3);
        }

        constexpr nnm::Vector2i v1(1, 2);
        constexpr nnm::Vector2i v2(3, 4);
        constexpr nnm::Vector2i v3(1, 2);

        test_section("operator==");
        {
            constexpr auto result = v1 == v3;
            ASSERT(result);
            ASSERT_FALSE(v1 == v2);
        }

        test_section("operator!=");
        {
            constexpr auto result = v1 != v3;
            ASSERT_FALSE(result);
            ASSERT(v1 != v2);
        }

        constexpr nnm::Vector2i v4(1, 2);
        constexpr nnm::Vector2i v5(3, 4);

        test_section("operator+(const Vector2i&)");
        {
            constexpr auto result = v4 + v5;
            ASSERT(result == nnm::Vector2i(4, 6));
        }

        test_section("operator+=");
        {
            auto v4_copy = v4;
            ASSERT((v4_copy += v5) == nnm::Vector2i(4, 6));
        }

        test_section("operator-(const Vector2i&)");
        {
            constexpr auto result = v5 - v4;
            ASSERT(result == nnm::Vector2i(2, 2));
        }

        test_section("operator-=");
        {
            auto v5_copy = v5;
            ASSERT((v5_copy -= v4) == nnm::Vector2i(2, 2));
        }

        test_section("operator*(const Vector2i&)");
        {
            constexpr auto result = v4 * v5;
            ASSERT(result == nnm::Vector2i(3, 8));
        }

        test_section("operator*=(const Vector2i&)");
        {
            auto v4_copy = v4;
            ASSERT((v4_copy *= v5) == nnm::Vector2i(3, 8));
        }

        test_section("operator*(int)");
        {
            constexpr auto result = v4 * 2;
            ASSERT(result == nnm::Vector2i(2, 4));
        }

        test_section("operator*(int, const Vector2i&)");
        {
            constexpr auto result = 2 * v4;
            ASSERT(result == nnm::Vector2i(2, 4));
        }

        test_section("operator*=(int)");
        {
            auto v4_copy = v4;
            ASSERT((v4_copy *= 2) == nnm::Vector2i(2, 4));
        }

        test_section("operator/(const Vector2i&)");
        {
            constexpr auto result = v5 / v4;
            ASSERT(result == nnm::Vector2i(3, 2));
        }

        test_section("operator/=(const Vector2i&)");
        {
            auto v5_copy = v5;
            ASSERT((v5_copy /= v4) == nnm::Vector2i(3, 2));
        }

        test_section("operator/(int)");
        {
            constexpr auto result = v5 / 2;
            ASSERT(result == nnm::Vector2i(1, 2));
        }

        test_section("operator/(int, const Vector2i&)");
        {
            constexpr auto result = 2 / v4;
            ASSERT(result == nnm::Vector2i(2, 1));
        }

        test_section("operator/=(int)");
        {
            auto v5_copy = v5;
            ASSERT((v5_copy /= 2) == nnm::Vector2i(1, 2));
        }

        test_section("operator%(const Vector2i&)");
        {
            constexpr auto result = v4 % v5;
            ASSERT(result == nnm::Vector2i(1, 2));
        }

        test_section("operator%=(const Vector2i&)");
        {
            auto v4_copy = v4;
            ASSERT((v4_copy %= v5) == nnm::Vector2i(1, 2));
        }

        test_section("operator%(int)");
        {
            constexpr auto result = v4 % 2;
            ASSERT(result == nnm::Vector2i(1, 0));
        }

        test_section("operator%(int, const Vector2i&)");
        {
            constexpr auto result = 3 % nnm::Vector2i(2, 5);
            ASSERT(result == nnm::Vector2i(1, 3));
        }

        test_section("operator%=(int)");
        {
            auto v4_copy = v4;
            ASSERT((v4_copy % 2) == nnm::Vector2i(1, 0));
        }

        test_section("operator+");
        {
            constexpr auto result = +v4;
            ASSERT(result == v4);
        }

        test_section("operator-");
        {
            constexpr auto result = -v4;
            ASSERT(result == nnm::Vector2i(-1, -2));
        }

        test_section("operator<");
        {
            constexpr nnm::Vector2i v7(1, 2);
            constexpr nnm::Vector2i v8(3, 4);
            constexpr auto result = v7 < v8;
            ASSERT(result);
            ASSERT_FALSE(v8 < v7);
        }

        test_section("operator bool");
        {
            constexpr nnm::Vector2i v7(1, 2);
            constexpr auto result = static_cast<bool>(v7);
            ASSERT(result);
            ASSERT_FALSE(static_cast<bool>(nnm::Vector2i(0, 0)));
        }
    }

    test_case("Vector3");
    {
        test_section("Vector3()");
        {
            constexpr nnm::Vector3f v1;
            ASSERT(v1.x == 0.0f);
            ASSERT(v1.y == 0.0f);
        }

        test_section("Vector3(const Vector3i&)");
        {
            constexpr nnm::Vector3f v2(nnm::Vector3i(1, 2, 3));
            ASSERT(v2.x == 1.0f);
            ASSERT(v2.y == 2.0f);
            ASSERT(v2.z == 3.0f);
        }

        test_section("Vector3(const Vector3<Other>&)");
        {
            constexpr nnm::Vector3d v1(1.0, -2.0, 0.5);
            constexpr nnm::Vector3f v2(v1);
            ASSERT(v2.x == 1.0f);
            ASSERT(v2.y == -2.0f);
            ASSERT(v2.z == 0.5f);
        }

        test_section("Vector3(const Vector2&, float)");
        {
            constexpr nnm::Vector3 v(nnm::Vector2(1.0f, 2.0f), 3.0f);
            ASSERT(v.x == 1.0f);
            ASSERT(v.y == 2.0f);
            ASSERT(v.z == 3.0f);
        }

        test_section("Vector3(float, float, float)");
        {
            constexpr nnm::Vector3 v3(1.0f, 2.0f, 3.0f);
            ASSERT(v3.x == 1.0f);
            ASSERT(v3.y == 2.0f);
            ASSERT(v3.z == 3.0f);
        }

        test_section("all");
        {
            constexpr auto v1 = nnm::Vector3f::all(3.0f);
            ASSERT(v1.x == 3.0f);
            ASSERT(v1.y == 3.0f);
            ASSERT(v1.z == 3.0f);
        }

        test_section("zero");
        {
            constexpr auto v2 = nnm::Vector3f::zero();
            ASSERT(v2.x == 0.0f);
            ASSERT(v2.y == 0.0f);
            ASSERT(v2.z == 0.0f);
        }

        test_section("one");
        {
            constexpr auto v3 = nnm::Vector3f::one();
            ASSERT(v3.x == 1.0f);
            ASSERT(v3.y == 1.0f);
            ASSERT(v3.z == 1.0f);
        }

        test_section("axis_x");
        {
            constexpr auto x = nnm::Vector3f::axis_x();
            ASSERT(x.x == 1.0f);
            ASSERT(x.y == 0.0f);
            ASSERT(x.z == 0.0f);
        }

        test_section("axis_y");
        {
            constexpr auto y = nnm::Vector3f::axis_y();
            ASSERT(y.x == 0.0f);
            ASSERT(y.y == 1.0f);
            ASSERT(y.z == 0.0f);
        }

        test_section("axis_z");
        {
            constexpr auto z = nnm::Vector3f::axis_z();
            ASSERT(z.x == 0.0f);
            ASSERT(z.y == 0.0f);
            ASSERT(z.z == 1.0f);
        }

        test_section("abs");
        {
            constexpr auto result = nnm::Vector3(0.0f, 1.0f, -2.0f).abs();
            ASSERT(result == nnm::Vector3(0.0f, 1.0f, 2.0f));
        }

        test_section("ceil");
        {
            ASSERT(nnm::Vector3(0.1f, -2.1f, 1.1f).ceil() == nnm::Vector3(1.0f, -2.0f, 2.0f));
        }

        test_section("floor");
        {
            ASSERT(nnm::Vector3(0.1f, -2.1f, 1.1f).floor() == nnm::Vector3(0.0f, -3.0f, 1.0f));
        }

        test_section("round");
        {
            constexpr nnm::Vector3 v(1.1f, -2.8f, 0.0f);
            ASSERT(v.round() == nnm::Vector3(1.0f, -3.0f, 0.0f));
        }

        test_section("clamp");
        {
            constexpr nnm::Vector3 v(0.0f, 10.0f, -2.0f);
            constexpr nnm::Vector3 min(-1.0f, 12.0f, -5.0f);
            constexpr nnm::Vector3 max(1.0f, 12.0f, -3.0f);
            constexpr auto result = v.clamp(min, max);
            ASSERT(result == nnm::Vector3(0.0f, 12.0f, -3.0f));
        }

        test_section("direction");
        {
            nnm::Vector3 from(1.0f, 1.0f, 1.0f);
            nnm::Vector3 to(2.0f, 2.0f, 2.0f);
            auto direction = from.direction(to);
            ASSERT(direction.approx_equal(nnm::Vector3f::all(0.57735f)));

            from = nnm::Vector3(-1.0f, -1.0f, -1.0f);
            to = nnm::Vector3(1.0f, 1.0f, 1.0f);
            direction = from.direction(to);
            ASSERT(direction.approx_equal(nnm::Vector3f::all(0.57735f)));

            from = nnm::Vector3(0.0f, 0.0f, 0.0f);
            to = nnm::Vector3(1.0f, 0.0f, 0.0f);
            direction = from.direction(to);
            ASSERT(nnm::approx_equal(direction.x, 1.0f));
            ASSERT(nnm::approx_equal(direction.y, 0.0f));
            ASSERT(nnm::approx_equal(direction.z, 0.0f));

            from = nnm::Vector3(0.0f, 0.0f, 0.0f);
            to = nnm::Vector3(0.0f, 1.0f, 0.0f);
            direction = from.direction(to);
            ASSERT(nnm::approx_equal(direction.x, 0.0f));
            ASSERT(nnm::approx_equal(direction.y, 1.0f));
            ASSERT(nnm::approx_equal(direction.z, 0.0f));

            from = nnm::Vector3(0.0f, 0.0f, 0.0f);
            to = nnm::Vector3(0.0f, 0.0f, 1.0f);
            direction = from.direction(to);
            ASSERT(nnm::approx_equal(direction.x, 0.0f));
            ASSERT(nnm::approx_equal(direction.y, 0.0f));
            ASSERT(nnm::approx_equal(direction.z, 1.0f));

            from = nnm::Vector3(1.0f, 2.0f, 3.0f);
            to = nnm::Vector3(1.0f, 2.0f, 3.0f);
            direction = from.direction(to);
            ASSERT(nnm::approx_equal(direction.x, 0.0f));
            ASSERT(nnm::approx_equal(direction.y, 0.0f));
            ASSERT(nnm::approx_equal(direction.z, 0.0f));
        }

        test_section("direction_unnormalized");
        {
            nnm::Vector3 from(1.0f, 1.0f, 1.0f);
            nnm::Vector3 to(2.0f, 2.0f, 2.0f);
            auto direction = from.direction_unnormalized(to);
            ASSERT(direction.approx_equal(nnm::Vector3f::all(1.0f)));

            from = nnm::Vector3(-1.0f, -1.0f, -1.0f);
            to = nnm::Vector3(1.0f, 1.0f, 1.0f);
            direction = from.direction_unnormalized(to);
            ASSERT(direction.approx_equal(nnm::Vector3f::all(2.0f)));

            from = nnm::Vector3(0.0f, 0.0f, 0.0f);
            to = nnm::Vector3(1.0f, 0.0f, 0.0f);
            direction = from.direction_unnormalized(to);
            ASSERT(nnm::approx_equal(direction.x, 1.0f));
            ASSERT(nnm::approx_equal(direction.y, 0.0f));
            ASSERT(nnm::approx_equal(direction.z, 0.0f));

            from = nnm::Vector3(0.0f, 0.0f, 0.0f);
            to = nnm::Vector3(0.0f, 1.0f, 0.0f);
            direction = from.direction_unnormalized(to);
            ASSERT(nnm::approx_equal(direction.x, 0.0f));
            ASSERT(nnm::approx_equal(direction.y, 1.0f));
            ASSERT(nnm::approx_equal(direction.z, 0.0f));

            from = nnm::Vector3(0.0f, 0.0f, 0.0f);
            to = nnm::Vector3(0.0f, 0.0f, 1.0f);
            direction = from.direction_unnormalized(to);
            ASSERT(nnm::approx_equal(direction.x, 0.0f));
            ASSERT(nnm::approx_equal(direction.y, 0.0f));
            ASSERT(nnm::approx_equal(direction.z, 1.0f));

            from = nnm::Vector3(1.0f, 2.0f, 3.0f);
            to = nnm::Vector3(1.0f, 2.0f, 3.0f);
            direction = from.direction_unnormalized(to);
            ASSERT(nnm::approx_equal(direction.x, 0.0f));
            ASSERT(nnm::approx_equal(direction.y, 0.0f));
            ASSERT(nnm::approx_equal(direction.z, 0.0f));
        }

        test_section("distance_sqrd");
        {
            constexpr nnm::Vector3 from1(1.0f, 1.0f, 1.0f);
            constexpr nnm::Vector3 to1(2.0f, 2.0f, 2.0f);
            constexpr auto result = from1.distance_sqrd(to1);
            ASSERT(nnm::approx_equal(result, 3.0f));

            auto from = nnm::Vector3(-1.0f, -1.0f, -1.0f);
            auto to = nnm::Vector3(1.0f, 1.0f, 1.0f);
            ASSERT(nnm::approx_equal(from.distance_sqrd(to), 12.0f));

            from = nnm::Vector3(0.0f, 0.0f, 0.0f);
            to = nnm::Vector3(3.0f, 0.0f, 0.0f);
            ASSERT(nnm::approx_equal(from.distance_sqrd(to), 9.0f));

            from = nnm::Vector3(0.0f, 0.0f, 0.0f);
            to = nnm::Vector3(0.0f, 4.0f, 0.0f);
            ASSERT(nnm::approx_equal(from.distance_sqrd(to), 16.0f));

            from = nnm::Vector3(1.0f, 2.0f, 3.0f);
            to = nnm::Vector3(1.0f, 2.0f, 3.0f);
            ASSERT(nnm::approx_equal(from.distance_sqrd(to), 0.0f));
        }

        test_section("distance");
        {
            nnm::Vector3 from(1.0f, 1.0f, 1.0f);
            nnm::Vector3 to(2.0f, 2.0f, 2.0f);
            ASSERT(nnm::approx_equal(from.distance(to), nnm::sqrt(3.0f)));

            from = nnm::Vector3(-1.0f, -1.0f, -1.0f);
            to = nnm::Vector3(1.0f, 1.0f, 1.0f);
            ASSERT(nnm::approx_equal(from.distance(to), nnm::sqrt(12.0f)));

            from = nnm::Vector3(0.0f, 0.0f, 0.0f);
            to = nnm::Vector3(3.0f, 0.0f, 0.0f);
            ASSERT(nnm::approx_equal(from.distance(to), 3.0f));

            from = nnm::Vector3(0.0f, 0.0f, 0.0f);
            to = nnm::Vector3(0.0f, 4.0f, 0.0f);
            ASSERT(nnm::approx_equal(from.distance(to), 4.0f));

            from = nnm::Vector3(1.0f, 2.0f, 3.0f);
            to = nnm::Vector3(1.0f, 2.0f, 3.0f);
            ASSERT(nnm::approx_equal(from.distance(to), 0.0f));
        }

        test_section("manhattan_distance");
        {
            constexpr nnm::Vector3 from1(1.0f, 1.0f, 1.0f);
            constexpr nnm::Vector3 to1(2.0f, 2.0f, 2.0f);
            constexpr auto result = from1.manhattan_distance(to1);
            ASSERT(nnm::approx_equal(result, 3.0f));

            auto from = nnm::Vector3(-1.0f, -1.0f, -1.0f);
            auto to = nnm::Vector3(1.0f, 1.0f, 1.0f);
            ASSERT(nnm::approx_equal(from.manhattan_distance(to), 6.0f));

            from = nnm::Vector3(0.0f, 0.0f, 0.0f);
            to = nnm::Vector3(3.0f, 0.0f, 0.0f);
            ASSERT(nnm::approx_equal(from.manhattan_distance(to), 3.0f));

            from = nnm::Vector3(0.0f, 0.0f, 0.0f);
            to = nnm::Vector3(0.0f, 4.0f, 0.0f);
            ASSERT(nnm::approx_equal(from.manhattan_distance(to), 4.0f));

            from = nnm::Vector3(1.0f, 2.0f, 3.0f);
            to = nnm::Vector3(1.0f, 2.0f, 3.0f);
            ASSERT(nnm::approx_equal(from.manhattan_distance(to), 0.0f));
        }

        test_section("length_sqrd");
        {
            constexpr nnm::Vector3 v(1.0f, 2.0f, 3.0f);
            constexpr auto result = v.length_sqrd();
            ASSERT(nnm::approx_equal(result, 14.0f));
        }

        test_section("length");
        {
            constexpr nnm::Vector3 v(1.0f, 2.0f, 3.0f);
            ASSERT(nnm::approx_equal(v.length(), nnm::sqrt(14.0f)));
        }

        test_section("clamp_length");
        {
            constexpr nnm::Vector3 v(1.0f, 2.0f, 3.0f);
            ASSERT(v.clamp_length(2.0f, 5.0f).approx_equal(nnm::Vector3(1.0f, 2.0f, 3.0f)));
            ASSERT(v.clamp_length(2.0f, 3.0f).approx_equal(nnm::Vector3(0.80178f, 1.603566f, 2.405352f)));
            ASSERT(v.clamp_length(10.0f, 100.0f).approx_equal(nnm::Vector3(2.67261f, 5.34522f, 8.01784f)));
        }

        test_section("normalize");
        {
            constexpr nnm::Vector3 v(1.0f, -2.0f, 3.0f);
            ASSERT(v.normalize().approx_equal(nnm::Vector3(0.267261f, -0.534522f, 0.801784f)));
        }

        test_section("lerp");
        {
            constexpr nnm::Vector3 from(1.0f, 1.0f, 1.0f);
            constexpr nnm::Vector3 to(3.0f, 5.0f, -2.0f);
            constexpr auto result = from.lerp(to, 0.0f);
            ASSERT(result == nnm::Vector3(1.0f, 1.0f, 1.0f));
            ASSERT(from.lerp(to, 1.0f) == nnm::Vector3(3.0f, 5.0f, -2.0f));
            ASSERT(from.lerp(to, 0.5f) == nnm::Vector3(2.0f, 3.0f, -0.5f));
            ASSERT(from.lerp(to, 0.25f) == nnm::Vector3(1.5f, 2.0f, 0.25f));
            ASSERT(from.lerp(to, 0.75f) == nnm::Vector3(2.5f, 4.0f, -1.25f));
        }

        test_section("lerp_clamped");
        {
            constexpr nnm::Vector3 from(1.0f, 1.0f, 1.0f);
            constexpr nnm::Vector3 to(3.0f, 5.0f, -2.0f);
            constexpr auto result = from.lerp_clamped(to, 0.0f);
            ASSERT(result == nnm::Vector3(1.0f, 1.0f, 1.0f));
            ASSERT(from.lerp_clamped(to, 1.0f) == nnm::Vector3(3.0f, 5.0f, -2.0f));
            ASSERT(from.lerp_clamped(to, 0.5f) == nnm::Vector3(2.0f, 3.0f, -0.5f));
            ASSERT(from.lerp_clamped(to, 0.25f) == nnm::Vector3(1.5f, 2.0f, 0.25f));
            ASSERT(from.lerp_clamped(to, 0.75f) == nnm::Vector3(2.5f, 4.0f, -1.25f));
            ASSERT(from.lerp_clamped(to, -5.0f) == nnm::Vector3(1.0f, 1.0f, 1.0f));
            ASSERT(from.lerp_clamped(to, 5.0f) == nnm::Vector3(3.0f, 5.0f, -2.0f));
        }

        test_section("dot");
        {
            constexpr nnm::Vector3 v1(1.0f, -2.0f, 3.0f);
            constexpr nnm::Vector3 v2(-2.0f, 4.0f, -6.0f);
            constexpr auto result = v1.dot(v2);
            ASSERT(result == -28.0f);
        }

        test_section("cross");
        {
            constexpr nnm::Vector3 v1(1.0f, -2.0f, 3.0f);
            constexpr nnm::Vector3 v2(-2.0f, 4.0f, -6.0f);
            constexpr auto result = v1.cross(v2);
            ASSERT(result == nnm::Vector3f::zero());
            constexpr nnm::Vector3 v3(1.0f, 2.0f, 3.0f);
            constexpr nnm::Vector3 v4(-2.0f, 4.0f, 6.0f);
            ASSERT(v3.cross(v4) == nnm::Vector3(0.0f, -12.0f, 8.0f));
        }

        test_section("outer");
        {
            constexpr nnm::Vector3 v1(1.0f, -2.0f, 3.0f);
            constexpr nnm::Vector3 v2(-2.0f, 4.0f, -6.0f);
            constexpr nnm::Matrix3f expected {
                { -2.0f, 4.0f, -6.0f }, { 4.0f, -8.0f, 12.0f }, { -6.0f, 12.0f, -18.0f }
            };
            ASSERT(v1.outer(v2).approx_equal(expected));
        }

        test_section("reflect");
        {
            constexpr nnm::Vector3 incident(1.0f, 1.0f, 1.0f);
            constexpr nnm::Vector3 normal(0.0f, 1.0f, 0.0f);
            constexpr auto result = incident.reflect(normal);
            ASSERT(result == nnm::Vector3(1.0f, -1.0f, 1.0f));
        }

        test_section("project");
        {
            constexpr nnm::Vector3 v(1.0f, 2.0f, -3.0f);
            constexpr nnm::Vector3 onto(-4.0f, 0.5f, 10.0f);
            constexpr nnm::Vector3 expected(1.135483870967742f, -0.141935483870968f, -2.838709677419355f);
            constexpr auto result = v.project(onto);
            ASSERT(result.approx_equal(expected));
        }

        test_section("inverse");
        {
            constexpr nnm::Vector3 v(1.0f, 2.0f, -3.0f);
            constexpr auto result = v.inverse();
            ASSERT(result.approx_equal(nnm::Vector3(1.0f, 0.5f, -1.0f / 3.0f)));
        }

        test_section("angle");
        {
            nnm::Vector3 v1(1.0f, 2.0f, -3.0f);
            nnm::Vector3 v2(-4.0f, 0.5f, 10.0f);
            ASSERT(nnm::approx_equal(v1.angle(v2), 2.52872f))
        }

        test_section("approx_parallel");
        {
            constexpr nnm::Vector3f v1 { 1.0f, 2.0f, -3.0f };
            constexpr auto result = v1.approx_parallel({ 2.0f, 4.0f, -6.0f });
            ASSERT(result);
            ASSERT(v1.approx_parallel(v1));
            ASSERT(v1.approx_parallel({ -3.0f, -6.0f, 9.0f }));
            ASSERT_FALSE(v1.approx_parallel({ 1.0f, 2.0f, 3.0f }));
        }

        test_section("approx_perpendicular");
        {
            constexpr nnm::Vector3f v1 { 1.0f, 2.0f, -3.0f };
            constexpr auto result = v1.approx_perpendicular({ 30.0f, 0.0f, 10.0f });
            ASSERT(result);
            ASSERT(v1.approx_perpendicular({ 0.0f, -6.0f, -4.0f }));
            ASSERT_FALSE(v1.approx_perpendicular(v1));
            ASSERT_FALSE(v1.approx_perpendicular({ 1.0f, 2.0f, 3.0f }));
        }

        test_section("arbitrary_perpendicular");
        {
            constexpr nnm::Vector3f v1 { 1.0f, 2.0f, -3.0f };
            constexpr auto result = v1.arbitrary_perpendicular();
            ASSERT(result.approx_perpendicular(v1));
        }

        test_section("translate");
        {
            nnm::Vector3 v1(1.0f, 2.0f, -3.0f);
            nnm::Vector3 v2(-4.0f, 0.5f, 10.0f);
            ASSERT(v1.translate(v2).approx_equal({ -3.0f, 2.5f, 7.0f }))
        }

        test_section("rotate_axis_angle");
        {
            nnm::Vector3 v1(1.0f, 2.0f, -3.0f);
            nnm::Vector3 axis = nnm::Vector3(2.0f, 0.5f, -0.8f).normalize();
            ASSERT(v1.rotate_axis_angle(axis, nnm::pi<float>() / 5.0f).approx_equal({ 1.2574f, 3.10567f, -1.66545f }))
        }

        constexpr nnm::Vector3f origin { -3.0f, 1.5f, 10.0f };

        test_section("rotate_axis_angle_at");
        {
            constexpr nnm::Vector3 v1 { 1.0f, 2.0f, -3.0f };
            const auto axis = nnm::Vector3 { 2.0f, 0.5f, -0.8f }.normalize();
            ASSERT(v1.rotate_axis_angle_at(origin, axis, nnm::pi<float>() / 5.0f)
                       .approx_equal({ 0.071436f, 8.32907f, -1.36574f }));
        }

        test_section("rotate_quaternion");
        {
            nnm::Vector3 v1(1.0f, 2.0f, -3.0f);
            auto quaternion
                = nnm::QuaternionF::from_axis_angle(nnm::Vector3(2.0f, 0.5f, -0.8f), nnm::pi<float>() / 5.0f);
            ASSERT(v1.rotate_quaternion(quaternion).approx_equal({ 1.2574f, 3.10567f, -1.66545f }));
        }

        test_section("rotate_quaternion_at");
        {
            constexpr nnm::Vector3 v1 { 1.0f, 2.0f, -3.0f };
            const auto q = nnm::QuaternionF::from_axis_angle(nnm::Vector3(2.0f, 0.5f, -0.8f), nnm::pi<float>() / 5.0f);
            ASSERT(v1.rotate_quaternion_at(origin, q).approx_equal({ 0.071436f, 8.32907f, -1.36574f }));
        }

        test_section("scale");
        {
            nnm::Vector3 v1(1.0f, 2.0f, -3.0f);
            nnm::Vector3 v2(-4.0f, 0.5f, 10.0f);
            ASSERT(v1.scale(v2).approx_equal({ -4.0f, 1.0f, -30.0f }));
        }

        test_section("scale_at");
        {
            constexpr nnm::Vector3 v1 { 1.0f, 2.0f, -3.0f };
            constexpr nnm::Vector3 v2 { -4.0f, 0.5f, 10.0f };
            ASSERT(v1.scale_at(origin, v2).approx_equal({ -19.0f, 1.75f, -120.0f }));
        }

        test_section("shear_x");
        {
            nnm::Vector3 v1(1.0f, 2.0f, -3.0f);
            ASSERT(v1.shear_x(nnm::pi<float>() / 5.0f, -nnm::pi<float>() / 6.0f)
                       .approx_equal({ 4.18513584f, 2.0f, -3.0f }))
        }

        test_section("shear_x_at");
        {
            constexpr nnm::Vector3 v1 { 1.0f, 2.0f, -3.0f };
            ASSERT(v1.shear_x_at(origin, nnm::pi<float>() / 5.0f, -nnm::pi<float>() / 6.0f)
                       .approx_equal({ 8.8688f, 2.0f, -3.0f }));
        }

        test_section("shear_y");
        {
            nnm::Vector3 v1(1.0f, 2.0f, -3.0f);
            ASSERT(v1.shear_y(nnm::pi<float>() / 5.0f, -nnm::pi<float>() / 6.0f)
                       .approx_equal({ 1.0f, 4.45859337f, -3.0f }));
        }

        test_section("shear_y_at");
        {
            constexpr nnm::Vector3 v1 { 1.0f, 2.0f, -3.0f };
            ASSERT(v1.shear_y_at(origin, nnm::pi<float>() / 5.0f, -nnm::pi<float>() / 6.0f)
                       .approx_equal({ 1.0f, 12.4117f, -3.0f }));
        }

        test_section("shear_z");
        {
            constexpr nnm::Vector3 v1 { 1.0f, 2.0f, -3.0f };
            ASSERT(
                v1.shear_z(nnm::pi<float>() / 5.0f, -nnm::pi<float>() / 6.0f).approx_equal({ 1.0f, 2.0f, -3.42816f }));
        }

        test_section("shear_z_at");
        {
            constexpr nnm::Vector3f v1 { 1.0f, 2.0f, -3.0f };
            ASSERT(v1.shear_z_at(origin, nnm::pi<float>() / 5.0f, -nnm::pi<float>() / 6.0f)
                       .approx_equal({ 1.0f, 2.0f, -0.3825f }));
        }

        test_section("transform(const Basis3&)");
        {
            nnm::Vector3 v1(1.0f, 2.0f, -3.0f);
            nnm::Basis3f basis({ { 1.0f, -3.0f, -2.0f }, { 4.0f, -0.5f, 0.78f }, { 0.0f, 2.8f, 10.0f } });
            ASSERT(v1.transform(basis).approx_equal({ 9.0f, -12.4f, -30.44f }));
        }

        test_section("transform_at(const Vector3&, const Basis3&)");
        {
            constexpr nnm::Vector3f v1 { 1.0f, 2.0f, -3.0f };
            constexpr nnm::Basis3f basis { { { 1.0f, -3.0f, -2.0f }, { 4.0f, -0.5f, 0.78f }, { 0.0f, 2.8f, 10.0f } } };
            ASSERT(v1.transform_at(origin, basis).approx_equal({ 3.0f, -47.15f, -127.61f }));
        }

        test_section("transform(const Transform2&)");
        {
            nnm::Vector3 v1(2.0f, -3.0f, 4.0f);
            nnm::Transform2f transform({ { 1.0f, 2.0f, 3.0f }, { -4.0f, 1.6f, 3.0f }, { 3.0f, -2.0f, 1.0f } });
            ASSERT(v1.transform(transform).approx_equal({ 26.0f, -8.8f, 1.0f }));
        }

        test_section("transform_at(const Vector2&, const Transform2&)");
        {
            constexpr nnm::Vector3f v1 { 2.0f, -3.0f, 4.0f };
            constexpr nnm::Transform2f transform {
                { { 1.0f, 2.0f, 3.0f }, { -4.0f, 1.6f, 3.0f }, { 3.0f, -2.0f, 1.0f } }
            };
            ASSERT(v1.transform_at({ -10.0f, 0.5f }, transform).approx_equal({ 28.0f, 10.9f, 29.5f }));
        }

        test_section("transform(const Transform3&, Real)");
        {
            nnm::Vector3 v1(2.0f, -3.0f, 4.0f);
<<<<<<< HEAD
            nnm::Transform3 transform(
=======
            nnm::Transform3f transform(
>>>>>>> 1650dfc6
                { { 1.0f, 2.0f, -3.0f, 4.0f },
                  { -10.0f, 0.5f, 20.6f, 0.0f },
                  { 1.0f, 3.0f, 3.3f, -1.0f },
                  { 9.9f, -7.54f, 20.0f, 0.1f } });
            ASSERT(v1.transform(transform).approx_equal({ 45.9f, 6.96f, -34.6f }));
            ASSERT(v1.transform(transform, -2.4f).approx_equal({ 12.24f, 32.596f, -102.6f }));
        }

        test_section("transform(const Vector3&, const Transform3&, Real)");
        {
            constexpr nnm::Vector3f v1 { 2.0f, -3.0f, 4.0f };
            nnm::Transform3f transform { { { 1.0f, 2.0f, -3.0f, 4.0f },
                                           { -10.0f, 0.5f, 20.6f, 0.0f },
                                           { 1.0f, 3.0f, 3.3f, -1.0f },
                                           { 9.9f, -7.54f, 20.0f, 0.1f } } };
            ASSERT(v1.transform_at(origin, transform).approx_equal({ 50.9f, -16.29f, -97.5f }));
            ASSERT(v1.transform_at(origin, transform, -2.4f).approx_equal({ 17.24f, 9.346f, -165.5f }));
        }

        test_section("max");
        {
            constexpr nnm::Vector3 v1(3.0f, 4.0f, -2.0f);
            constexpr auto result = v1.max();
            ASSERT(result == 4.0);
            nnm::Vector3 v2(-100.0f, 5.0f, 100.0f);
            ASSERT(v2.max() == 100.0f);
            nnm::Vector3 v3(0.0f, 0.0f, 0.0f);
            ASSERT(v3.max() == 0.0f);
        }

        test_section("min");
        {
            constexpr nnm::Vector3 v1(3.0f, 4.0f, -2.0f);
            constexpr auto result = v1.min();
            ASSERT(result == -2.0f);
            nnm::Vector3 v2(-100.0f, 5.0f, 100.0f);
            ASSERT(v2.min() == -100.0f);
            nnm::Vector3 v3(0.0f, 0.0f, 0.0f);
            ASSERT(v3.min() == 0.0f);
        }

        test_section("max_index");
        {
            constexpr nnm::Vector3 v1(3.0f, 4.0f, -2.0f);
            constexpr auto result = v1.max_index();
            ASSERT(result == 1);
            nnm::Vector3 v2(-100.0f, 5.0f, 100.0f);
            ASSERT(v2.max_index() == 2);
            nnm::Vector3 v3(0.0f, 0.0f, 0.0f);
            ASSERT(v3.max_index() == 0);
        }

        test_section("min_index");
        {
            constexpr nnm::Vector3 v1(3.0f, 4.0f, -2.0f);
            constexpr auto result = v1.min_index();
            ASSERT(result == 2);
            nnm::Vector3 v2(-100.0f, 5.0f, 100.0f);
            ASSERT(v2.min_index() == 0);
            nnm::Vector3 v3(0.0f, 0.0f, 0.0f);
            ASSERT(v3.min_index() == 0);
        }

        test_section("approx_equal");
        {
            constexpr nnm::Vector3 v1(1.0f, 1.0f, 1.0f);
            constexpr nnm::Vector3 v2(1.0f + nnm::epsilon<float>() / 2.0f, 1.0f, 1.0f);
            constexpr auto result = v1.approx_equal(v2);
            ASSERT(result);
            nnm::Vector3 v3(1.0f, 1.0f, 1.0f);
            nnm::Vector3 v4(1.0f + 2.0f * nnm::epsilon<float>(), 1.0f, 1.0f);
            ASSERT_FALSE(v3.approx_equal(v4));
        }

        test_section("approx_zero");
        {
            constexpr nnm::Vector3 v1(0.0f, 0.0f, 0.0f);
            constexpr auto result = v1.approx_zero();
            ASSERT(result);
            nnm::Vector3 v2(nnm::epsilon<float>(), 0.0f, 0.0f);
            ASSERT(v2.approx_zero());
            nnm::Vector3 v3(0.0f, nnm::epsilon<float>(), nnm::epsilon<float>());
            ASSERT(v3.approx_zero());
            nnm::Vector3 v4(0.1f, 0.1f, 0.1f);
            ASSERT_FALSE(v4.approx_zero());
        }

        test_section("xy");
        {
            constexpr nnm::Vector3 v1(1.0f, 2.0f, -3.0f);
            constexpr auto result = v1.xy();
            ASSERT(result == nnm::Vector2(1.0f, 2.0f));
        }

        test_section("begin");
        {
            nnm::Vector3 v1(1.0f, -3.0f, 4.0f);
            ASSERT(v1.begin() == &v1.x);
        }

        test_section("end");
        {
            nnm::Vector3 v1(1.0f, -3.0f, 4.0f);
            ASSERT(v1.end() == &v1.z + 1);
        }

        test_section("at");
        {
            nnm::Vector3 v1(1.0f, -3.0f, 4.0f);
            ASSERT(v1.at(0) == 1.0f);
            ASSERT(v1.at(1) == -3.0f);
            ASSERT(v1.at(2) == 4.0f);
        }

        test_section("operator[]");
        {
            nnm::Vector3 v1(1.0f, -3.0f, 4.0f);
            ASSERT(v1[0] == 1.0f);
            ASSERT(v1[1] == -3.0f);
            ASSERT(v1[2] == 4.0f);
        }

        constexpr nnm::Vector3 v1(1.0f, 2.0f, 3.0f);
        constexpr nnm::Vector3 v2(3.0f, 4.0f, -2.0f);
        constexpr nnm::Vector3 v3(1.0f, 2.0f, 3.0f);

        test_section("operator==");
        {
            constexpr auto result = v1 == v3;
            ASSERT(result);
            ASSERT_FALSE(v1 == v2);
        }

        test_section("operator!=");
        {
            constexpr auto result = v1 != v3;
            ASSERT_FALSE(result);
            ASSERT(v1 != v2);
        }

        test_section("operator+(const Vector3&)");
        {
            constexpr auto result = v1 + v2;
            ASSERT(result == nnm::Vector3(4.0f, 6.0f, 1.0f));
        }

        test_section("operator+=");
        {
            auto v1_copy = v1;
            ASSERT((v1_copy += v2) == nnm::Vector3(4.0f, 6.0f, 1.0f));
        }

        test_section("operator-(const Vector3&)");
        {
            constexpr auto result = v2 - v1;
            ASSERT(result == nnm::Vector3(2.0f, 2.0f, -5.0f));
        }

        test_section("operator-=");
        {
            auto v2_copy = v2;
            ASSERT((v2_copy -= v1) == nnm::Vector3(2.0f, 2.0f, -5.0f));
        }

        test_section("operator*(const Vector3&)");
        {
            constexpr auto result = v1 * v2;
            ASSERT(result == nnm::Vector3(3.0f, 8.0f, -6.0f));
        }

        test_section("operator*=(const Vector3&)");
        {
            auto v1_copy = v1;
            ASSERT((v1_copy *= v2) == nnm::Vector3(3.0f, 8.0f, -6.0f));
        }

        test_section("operator*(const Matrix3&)");
        {
            nnm::Matrix3f matrix { { 1.0f, -3.0f, 4.0f }, { -1.6f, 0.5f, 20.0f }, { 0.0f, 2.0f, 1.0f } };
            ASSERT((v2 * matrix).approx_equal({ -17.0f, -42.8f, 6.0f }))
        }

        test_section("operator*(float)");
        {
            constexpr auto result = v1 * 2.0f;
            ASSERT(result == nnm::Vector3(2.0f, 4.0f, 6.0f));
        }

        test_section("operator*(float, const Vector3&)");
        {
            constexpr auto result = 2.0f * v1;
            ASSERT(result == nnm::Vector3(2.0f, 4.0f, 6.0f));
        }

        test_section("operator*=(float)");
        {
            auto v1_copy = v1;
            ASSERT((v1_copy *= 2.0f) == nnm::Vector3(2.0f, 4.0f, 6.0f));
        }

        test_section("operator/(const Vector3&)");
        {
            constexpr auto result = v2 / v1;
            ASSERT(result == nnm::Vector3(3.0f, 2.0f, -2.0f / 3.0f));
        }

        test_section("operator/=(const Vector3&)");
        {
            auto v2_copy = v2;
            ASSERT((v2_copy /= v1) == nnm::Vector3(3.0f, 2.0f, -2.0f / 3.0f));
        }

        test_section("operator/(float)");
        {
            constexpr auto result = v2 / 2.0f;
            ASSERT(result == nnm::Vector3(1.5f, 2.0f, -1.0f));
        }

        test_section("operator/(float, const Vector3&)");
        {
            constexpr auto result = 2.0f / v2;
            ASSERT(result == nnm::Vector3(0.66666666f, 0.5f, -1.0f));
        }

        test_section("operator/=(float)");
        {
            auto v2_copy = v2;
            ASSERT((v2_copy /= 2.0) == nnm::Vector3(1.5f, 2.0f, -1.0f));
        }

        test_section("operator+");
        {
            constexpr auto result = +v1;
            ASSERT(result == v1);
        }

        test_section("operator-");
        {
            constexpr auto result = -v1;
            ASSERT(result == nnm::Vector3(-1.0f, -2.0f, -3.0f));
        }

        test_section("operator<");
        {
            ASSERT(v1 < v2);
            ASSERT_FALSE(v2 < v1);
        }

        test_section("operator bool");
        {
            constexpr auto result = static_cast<bool>(v1);
            ASSERT(result);
            ASSERT_FALSE(static_cast<bool>(nnm::Vector3(0.0f, 0.0f, 0.0f)));
        }
    }

    test_case("Vector3i");
    {
        test_section("Vector3i()");
        {
            constexpr nnm::Vector3i v_default;
            ASSERT(v_default.x == 0);
            ASSERT(v_default.y == 0);
            ASSERT(v_default.z == 0);
        }

        test_section("Vector3i(const Vector3&)");
        {
            constexpr nnm::Vector3i v(nnm::Vector3(1.1f, 0.2f, -1.6f));
            ASSERT(v.x == 1);
            ASSERT(v.y == 0);
            ASSERT(v.z == -1);
        }

        test_section("Vector3i(const Vector2i&, int)");
        {
            constexpr nnm::Vector3i v(nnm::Vector2i(1, -2), 3);
            ASSERT(v.x == 1);
            ASSERT(v.y == -2);
            ASSERT(v.z == 3);
        }

        test_section("Vector3i(int, int, int)");
        {
            constexpr nnm::Vector3i v_with_params(1, -2, 3);
            ASSERT(v_with_params.x == 1);
            ASSERT(v_with_params.y == -2);
            ASSERT(v_with_params.z == 3);
        }

        test_section("all");
        {
            constexpr auto v_all_threes = nnm::Vector3i::all(3);
            ASSERT(v_all_threes.x == 3);
            ASSERT(v_all_threes.y == 3);
            ASSERT(v_all_threes.z == 3);
        }

        test_section("zero");
        {
            constexpr auto v_zero = nnm::Vector3i::zero();
            ASSERT(v_zero.x == 0);
            ASSERT(v_zero.y == 0);
            ASSERT(v_zero.z == 0);
        }

        test_section("one");
        {
            constexpr auto v_one = nnm::Vector3i::one();
            ASSERT(v_one.x == 1);
            ASSERT(v_one.y == 1);
            ASSERT(v_one.z == 1);
        }

        test_section("axis_x");
        {
            constexpr auto x = nnm::Vector3i::axis_x();
            ASSERT(x.x == 1);
            ASSERT(x.y == 0);
            ASSERT(x.z == 0);
        }

        test_section("axis_y");
        {
            constexpr auto y = nnm::Vector3i::axis_y();
            ASSERT(y.x == 0);
            ASSERT(y.y == 1);
            ASSERT(y.z == 0);
        }

        test_section("axis_z");
        {
            constexpr auto z = nnm::Vector3i::axis_z();
            ASSERT(z.x == 0);
            ASSERT(z.y == 0);
            ASSERT(z.z == 1);
        }

        test_section("abs");
        {
            constexpr nnm::Vector3i v(0, -2, 3);
            constexpr auto result = v.abs();
            ASSERT(result == nnm::Vector3i(0, 2, 3));
        }

        test_section("clamp");
        {
            constexpr nnm::Vector3i v(0, -2, 3);
            constexpr auto result = v.clamp({ -1, -3, -2 }, { 1, 5, 100 });
            ASSERT(result == nnm::Vector3i(0, -2, 3));
            ASSERT(v.clamp({ 1, 3, 5 }, { 2, 5, 100 }) == nnm::Vector3i(1, 3, 5));
            ASSERT(v.clamp({ -10, -5, -100 }, { -1, -4, 3 }) == nnm::Vector3i(-1, -4, 3));
        }

        test_section("manhattan_distance");
        {
            constexpr nnm::Vector3i from1(1, 1, 1);
            constexpr nnm::Vector3i to1(2, 2, 2);
            constexpr auto result = from1.manhattan_distance(to1);
            ASSERT(result == 3);

            auto from = nnm::Vector3i(-1, -1, -1);
            auto to = nnm::Vector3i(1, 1, 1);
            ASSERT(from.manhattan_distance(to) == 6);

            from = nnm::Vector3i(0, 0, 0);
            to = nnm::Vector3i(3, 0, 0);
            ASSERT(from.manhattan_distance(to) == 3);

            from = nnm::Vector3i(0, 0, 0);
            to = nnm::Vector3i(0, 4, 0);
            ASSERT(from.manhattan_distance(to) == 4);

            from = nnm::Vector3i(1, 2, 3);
            to = nnm::Vector3i(1, 2, 3);
            ASSERT(from.manhattan_distance(to) == 0);
        }

        test_section("length_sqrd");
        {
            constexpr nnm::Vector3i v(1, -2, 3);
            constexpr auto result = v.length_sqrd();
            ASSERT(result == 14);
        }

        test_section("dot");
        {
            constexpr nnm::Vector3i v1(1, -2, 3);
            constexpr nnm::Vector3i v2(-2, 4, -6);
            constexpr auto result = v1.dot(v2);
            ASSERT(result == -28);
        }

        test_section("cross");
        {
            constexpr nnm::Vector3i v1(1, -2, 3);
            constexpr nnm::Vector3i v2(-2, 4, -6);
            constexpr auto result = v1.cross(v2);
            ASSERT(result == nnm::Vector3i::zero());
            constexpr nnm::Vector3i v3(1, 2, 3);
            constexpr nnm::Vector3i v4(-2, 4, 6);
            ASSERT(v3.cross(v4) == nnm::Vector3i(0, -12, 8));
        }

        test_section("parallel");
        {
            constexpr nnm::Vector3i v1 { 1, 2, -3 };
            constexpr auto result = v1.parallel({ 2, 4, -6 });
            ASSERT(result);
            ASSERT(v1.parallel(v1));
            ASSERT(v1.parallel({ -3, -6, 9 }));
            ASSERT_FALSE(v1.parallel({ 1, 2, 3 }));
        }

        test_section("approx_perpendicular");
        {
            constexpr nnm::Vector3i v1 { 1, 2, -3 };
            constexpr auto result = v1.perpendicular({ 30, 0, 10 });
            ASSERT(result);
            ASSERT(v1.perpendicular({ 0, -6, -4 }));
            ASSERT_FALSE(v1.perpendicular(v1));
            ASSERT_FALSE(v1.perpendicular({ 1, 2, 3 }));
        }

        test_section("arbitrary_perpendicular");
        {
            constexpr nnm::Vector3i v1 { 1, 2, -3 };
            constexpr auto result = v1.arbitrary_perpendicular();
            ASSERT(result.perpendicular(v1));
        }

        test_section("max");
        {
            constexpr nnm::Vector3i v1(1, -2, 3);
            constexpr auto result = v1.max();
            ASSERT(result == 3);
            nnm::Vector3i v2(-1, 2, -3);
            ASSERT(v2.max() == 2);
        }

        test_section("min");
        {
            constexpr nnm::Vector3i v1(1, -2, 3);
            constexpr auto result = v1.min();
            ASSERT(result == -2);
            nnm::Vector3i v2(-1, 2, -3);
            ASSERT(v2.min() == -3);
        }

        test_section("max_index");
        {
            nnm::Vector3i v1(1, -2, 3);
            ASSERT(v1.max_index() == 2);
            nnm::Vector3i v2(-1, 2, -3);
            ASSERT(v2.max_index() == 1);
        }

        test_section("min_index");
        {
            nnm::Vector3i v1(1, -2, 3);
            ASSERT(v1.min_index() == 1);
            nnm::Vector3i v2(-1, 2, -3);
            ASSERT(v2.min_index() == 2);
        }

        test_section("xy");
        {
            constexpr nnm::Vector3i v(1, -2, 3);
            constexpr auto result = v.xy();
            ASSERT(result == nnm::Vector2i(1, -2));
        }

        test_section("begin");
        {
            nnm::Vector3i v(1, -2, 3);
            ASSERT(v.begin() == &v.x);
        }

        test_section("end");
        {
            nnm::Vector3i v(1, -2, 3);
            ASSERT(v.end() == &v.z + 1);
        }

        test_section("at");
        {
            nnm::Vector3i v(1, -2, 3);
            ASSERT(v.at(0) == 1);
            ASSERT(v.at(1) == -2);
            ASSERT(v.at(2) == 3);
        }

        test_section("operator[]");
        {
            nnm::Vector3i v(1, -2, 3);
            ASSERT(v[0] == 1);
            ASSERT(v[1] == -2);
            ASSERT(v[2] == 3);
        }

        constexpr nnm::Vector3i v1(1, 2, -3);
        constexpr nnm::Vector3i v2(-3, 4, 100);
        constexpr nnm::Vector3i v3(1, 2, -3);

        test_section("operator==");
        {
            constexpr auto result = v1 == v3;
            ASSERT(result);
            ASSERT_FALSE(v1 == v2);
        }

        test_section("operator!=");
        {
            constexpr auto result = v1 != v3;
            ASSERT_FALSE(result);
            ASSERT(v1 != v2);
        }

        test_section("operator+(const Vector3i&)");
        {
            constexpr auto result = v1 + v2;
            ASSERT(result == nnm::Vector3i(-2, 6, 97));
        }

        test_section("operator+=(const Vector3i&)");
        {
            auto v1_copy = v1;
            ASSERT((v1_copy += v2) == nnm::Vector3i(-2, 6, 97));
        }

        test_section("operator-(const Vector3i&)");
        {
            constexpr auto result = v2 - v1;
            ASSERT(result == nnm::Vector3i(-4, 2, 103));
        }

        test_section("operator-=(const Vector3i&)");
        {
            auto v2_copy = v2;
            ASSERT((v2_copy -= v1) == nnm::Vector3i(-4, 2, 103));
        }

        test_section("operator*(const Vector3i&)");
        {
            constexpr auto result = v1 * v2;
            ASSERT(result == nnm::Vector3i(-3, 8, -300));
        }

        test_section("operator*=(const Vector3i&)");
        {
            auto v1_copy = v1;
            ASSERT((v1_copy *= v2) == nnm::Vector3i(-3, 8, -300));
        }

        test_section("operator*(int)");
        {
            constexpr auto result = v1 * 2;
            ASSERT(result == nnm::Vector3i(2, 4, -6));
        }

        test_section("operator*(int, const Vector3i&)");
        {
            constexpr auto result = 2 * v1;
            ASSERT(result == nnm::Vector3i(2, 4, -6));
        }

        test_section("operator*=(int)");
        {
            auto v1_copy = v1;
            ASSERT((v1_copy *= 2) == nnm::Vector3i(2, 4, -6));
        }

        test_section("operator/(const Vector3i&)");
        {
            constexpr auto result = v2 / v1;
            ASSERT(result == nnm::Vector3i(-3, 2, -33));
        }

        test_section("operator/=(const Vector3i&)");
        {
            auto v2_copy = v2;
            ASSERT((v2_copy /= v1) == nnm::Vector3i(-3, 2, -33));
        }

        test_section("operator/(int)");
        {
            constexpr auto result = v2 / 2;
            ASSERT(result == nnm::Vector3i(-1, 2, 50));
        }

        test_section("operator/(int, const Vector3i&)");
        {
            constexpr auto result = 2 / v1;
            ASSERT(result == nnm::Vector3i(2, 1, 0));
        }

        test_section("operator/=(int)");
        {
            auto v2_copy = v2;
            ASSERT((v2_copy /= 2) == nnm::Vector3i(-1, 2, 50));
        }

        test_section("operator%(const Vector3i&)");
        {
            constexpr auto result = v1 % v2;
            ASSERT(result == nnm::Vector3i(1, 2, -3));
        }

        test_section("operator%=(const Vector3i&)");
        {
            auto v1_copy = v1;
            ASSERT((v1_copy %= v2) == nnm::Vector3i(1, 2, -3));
        }

        test_section("operator%(int)");
        {
            constexpr auto result = v1 % 2;
            ASSERT(result == nnm::Vector3i(1, 0, -1));
        }

        test_section("operator%(int, const Vector3i&)");
        {
            constexpr auto result = 3 % v2;
            ASSERT(result == nnm::Vector3i(0, 3, 3));
        }

        test_section("operator%=(int)");
        {
            auto v1_copy = v1;
            ASSERT((v1_copy %= 2) == nnm::Vector3i(1, 0, -1));
        }

        test_section("operator+");
        {
            constexpr auto result = +v1;
            ASSERT(result == v1);
        }

        test_section("operator-");
        {
            constexpr auto result = -v1;
            ASSERT(result == nnm::Vector3i(-1, -2, 3));
        }

        test_section("operator<");
        {
            ASSERT(v2 < v1);
            ASSERT_FALSE(v1 < v2);
        }

        test_section("operator bool");
        {
            constexpr auto result = static_cast<bool>(v1);
            ASSERT(result);
            ASSERT_FALSE(static_cast<bool>(nnm::Vector3i(0, 0, 0)));
        }
    }

    test_case("Vector4");
    {
        test_section("Vector4()");
        {
            constexpr nnm::Vector4f v1;
            ASSERT(v1.x == 0.0f);
            ASSERT(v1.y == 0.0f);
            ASSERT(v1.z == 0.0f);
            ASSERT(v1.w == 0.0f);
        }

        test_section("Vector4(const Vector4<Other>&)");
        {
            constexpr nnm::Vector4d v1(1.0, -2.0, 0.5, -0.75);
            constexpr nnm::Vector4f v2(v1);
            ASSERT(v2.x == 1.0f);
            ASSERT(v2.y == -2.0f);
            ASSERT(v2.z == 0.5f);
            ASSERT(v2.w == -0.75f);
        }

        test_section("Vector4(const Vector2&, float, float)");
        {
            constexpr nnm::Vector4 v(nnm::Vector2(1.0f, -2.0f), 3.0f, -4.0f);
            ASSERT(v.x == 1.0f);
            ASSERT(v.y == -2.0f);
            ASSERT(v.z == 3.0f);
            ASSERT(v.w == -4.0f);
        }

        test_section("Vector4(const Vector3&, float)");
        {
            constexpr nnm::Vector4 v(nnm::Vector3(1.0f, -2.0f, 3.0f), -4.0f);
            ASSERT(v.x == 1.0f);
            ASSERT(v.y == -2.0f);
            ASSERT(v.z == 3.0f);
            ASSERT(v.w == -4.0f);
        }

        test_section("Vector4(float, float, float, float)");
        {
            constexpr nnm::Vector4 v2(-1.0f, 2.0f, -3.0f, 4.0f);
            ASSERT(v2.x == -1.0f);
            ASSERT(v2.y == 2.0f);
            ASSERT(v2.z == -3.0f);
            ASSERT(v2.w == 4.0f);
        }

        test_section("all");
        {
            constexpr auto v1 = nnm::Vector4f::all(3.0f);
            ASSERT(v1.x == 3.0f);
            ASSERT(v1.y == 3.0f);
            ASSERT(v1.z == 3.0f);
            ASSERT(v1.w == 3.0f);
        }

        test_section("zero");
        {
            constexpr auto v2 = nnm::Vector4f::zero();
            ASSERT(v2.x == 0.0f);
            ASSERT(v2.y == 0.0f);
            ASSERT(v2.z == 0.0f);
            ASSERT(v2.w == 0.0f);
        }

        test_section("one");
        {
            constexpr auto v3 = nnm::Vector4f::one();
            ASSERT(v3.x == 1.0f);
            ASSERT(v3.y == 1.0f);
            ASSERT(v3.z == 1.0f);
            ASSERT(v3.w == 1.0f);
        }

        test_section("axis_x");
        {
            constexpr auto x = nnm::Vector4f::axis_x();
            ASSERT(x.x == 1.0f);
            ASSERT(x.y == 0.0f);
            ASSERT(x.z == 0.0f);
            ASSERT(x.w == 0.0f);
        }

        test_section("axis_y");
        {
            constexpr auto y = nnm::Vector4f::axis_y();
            ASSERT(y.x == 0.0f);
            ASSERT(y.y == 1.0f);
            ASSERT(y.z == 0.0f);
            ASSERT(y.w == 0.0f);
        }

        test_section("axis_z");
        {
            constexpr auto z = nnm::Vector4f::axis_z();
            ASSERT(z.x == 0.0f);
            ASSERT(z.y == 0.0f);
            ASSERT(z.z == 1.0f);
            ASSERT(z.w == 0.0f);
        }

        test_section("axis_w");
        {
            constexpr auto w = nnm::Vector4f::axis_w();
            ASSERT(w.x == 0.0f);
            ASSERT(w.y == 0.0f);
            ASSERT(w.z == 0.0f);
            ASSERT(w.w == 1.0f);
        }

        test_section("abs");
        {
            constexpr nnm::Vector4 v1(-1.0f, 2.0f, -3.0f, 4.0f);
            constexpr nnm::Vector4 v_expected(1.0f, 2.0f, 3.0f, 4.0f);
            constexpr auto result = v1.abs();
            ASSERT(result == v_expected);
        }

        test_section("ceil");
        {
            constexpr nnm::Vector4 v1(-1.9f, 0.001f, 0.0f, 1.6f);
            constexpr nnm::Vector4 v_expected(-1.0f, 1.0f, 0.0f, 2.0f);
            ASSERT(v1.ceil() == v_expected);
        }

        test_section("floor");
        {
            constexpr nnm::Vector4 v1(-1.9f, 0.001f, 0.0f, 1.6f);
            constexpr nnm::Vector4 v_expected(-2.0f, 0.0f, 0.0f, 1.0f);
            ASSERT(v1.floor() == v_expected);
        }

        test_section("round");
        {
            constexpr nnm::Vector4 v1(-1.9f, 0.001f, 0.0f, 1.6f);
            constexpr nnm::Vector4 v_expected(-2.0f, 0.0f, 0.0f, 2.0f);
            ASSERT(v1.round() == v_expected);
        }

        test_section("clamp");
        {
            constexpr nnm::Vector4 v1(-1.0f, 2.0f, 3.0f, -4.0f);
            constexpr nnm::Vector4 v2(2.0f, -3.0f, -2.0f, -3.0f);
            constexpr nnm::Vector4 v3(4.0f, 1.0f, 4.0f, 1.0f);
            constexpr auto result = v1.clamp(v2, v3);
            ASSERT(result == nnm::Vector4(2.0f, 1.0f, 3.0f, -3.0f));
        }

        test_section("length_sqrd");
        {
            constexpr nnm::Vector4 v1(-1.0f, 2.0f, -3.0f, 4.0f);
            constexpr auto result = v1.length_sqrd();
            ASSERT(nnm::approx_equal(result, 30.0f));
        }

        test_section("length");
        {
            constexpr nnm::Vector4 v1(-1.0f, 2.0f, -3.0f, 4.0f);
            ASSERT(nnm::approx_equal(v1.length(), nnm::sqrt(30.0f)));
        }

        constexpr nnm::Vector4 v1(-1.0f, 2.0f, -3.0f, 4.0f);
        constexpr nnm::Vector4 v2(4.0f, 5.0f, -2.0f, 1.5f);

        test_section("clamp_length");
        {
            ASSERT(v1.clamp_length(0.0f, 1.0f).approx_equal(v1.normalize()));
            ASSERT(v1.clamp_length(2.0f, 3.0f).approx_equal(v1.normalize() * 3.0f));
            ASSERT(v1.clamp_length(10.0f, 50.0f).approx_equal(v1.normalize() * 10.0f));
        }

        test_section("normalize");
        {
            ASSERT(nnm::Vector4f().normalize() == nnm::Vector4f());
            constexpr nnm::Vector4 v3(-1.0f, 2.0f, -3.0f, 4.0f);
            constexpr nnm::Vector4 v_expected(-0.182574f, 0.365148f, -0.547723f, 0.730297f);
            ASSERT(v3.normalize().approx_equal(v_expected));
        }

        test_section("lerp");
        {
            constexpr auto result = v1.lerp(v2, 0.0f);
            ASSERT(result == v1);
            ASSERT(v1.lerp(v2, 1.0f) == v2);
            ASSERT(v1.lerp(v2, 0.5f).approx_equal({ 1.5f, 3.5f, -2.5f, 2.75f }));
        }

        test_section("lerp_clamped");
        {
            constexpr auto result = v1.lerp_clamped(v2, 0.0f);
            ASSERT(result == v1);
            ASSERT(v1.lerp_clamped(v2, 1.0f) == v2);
            ASSERT(v1.lerp_clamped(v2, 0.5f).approx_equal({ 1.5f, 3.5f, -2.5f, 2.75f }));
            ASSERT(v1.lerp_clamped(v2, -5.0f) == v1);
            ASSERT(v1.lerp_clamped(v2, 5.0f) == v2);
        }

        test_section("dot");
        {
            constexpr auto result = v1.dot(v2);
            ASSERT(nnm::approx_equal(result, 18.0f));
        }

        test_section("outer");
        {
            nnm::Matrix4f expected { { -4.0f, -5.0f, 2.0f, -1.5f },
                                     { 8.0f, 10.0f, -4.0f, 3.0f },
                                     { -12.0f, -15.0f, 6.0f, -4.5f },
                                     { 16.0f, 20.0f, -8.0f, 6.0f } };
            ASSERT(v1.outer(v2).approx_equal(expected));
        }

        test_section("inverse");
        {
            constexpr nnm::Vector4 v_expected(-1.0f, 0.5f, -0.33333333f, 0.25f);
            constexpr auto result = v1.inverse();
            ASSERT(result.approx_equal(v_expected));
        }

        test_section("transform");
        {
<<<<<<< HEAD
            nnm::Transform3 transform(
=======
            nnm::Transform3f transform(
>>>>>>> 1650dfc6
                { { 1.0f, 2.0f, -3.0f, 4.0f },
                  { -10.0f, 0.5f, 20.6f, 0.0f },
                  { 1.0f, 3.0f, 3.3f, -1.0f },
                  { 9.9f, -7.54f, 20.0f, 0.1f } });
            ASSERT(v1.transform(transform).approx_equal({ 15.6f, -40.16f, 114.3f, -0.6f }))
        }

        test_section("transform_at");
        {
            constexpr nnm::Transform3f transform { { { 1.0f, 2.0f, -3.0f, 4.0f },
                                                     { -10.0f, 0.5f, 20.6f, 0.0f },
                                                     { 1.0f, 3.0f, 3.3f, -1.0f },
                                                     { 9.9f, -7.54f, 20.0f, 0.1f } } };
            ASSERT(v1.transform_at({ -3.0f, 1.5f, 10.0f }, transform).approx_equal({ 20.6f, -63.41f, 51.4f, 21.4f }));
        }

        test_section("max");
        {
            constexpr auto result = v1.max();
            ASSERT(result == 4.0f);
            ASSERT(v2.max() == 5.0f);
        }

        test_section("min");
        {
            constexpr auto result = v1.min();
            ASSERT(result == -3.0f);
            ASSERT(v2.min() == -2.0f);
            constexpr nnm::Vector4f v3 { -2.0f, 2.0f, 3.0f, -1.0f };
            ASSERT(v3.min() == -2.0f);
            constexpr nnm::Vector4f v4 { -2.0f, 2.0f, 3.0f, -10.0f };
            ASSERT(v4.min() == -10.0f);
        }

        test_section("max_index");
        {
            ASSERT(v1.max_index() == 3);
            ASSERT(v2.max_index() == 1);
        }

        test_section("min_index");
        {
            ASSERT(v1.min_index() == 2);
            ASSERT(v2.min_index() == 2);
        }

        test_section("approx_equal");
        {
            constexpr nnm::Vector4 v1_almost(-0.99999999f, 2.0f, -3.00000001f, 3.99999f);
            constexpr auto result = v1.approx_equal(v1_almost);
            ASSERT(result);
            ASSERT_FALSE(v1.approx_equal(v2));
        }

        test_section("approx_zero");
        {
            constexpr nnm::Vector4 almost_zero(0.00001f, -0.000001f, 0.0f, 0.00000001f);
            constexpr auto result = almost_zero;
            ASSERT(result);
        }

        test_section("xy");
        {
            constexpr auto result = v1.xy();
            ASSERT(result == nnm::Vector2(-1.0f, 2.0f));
        }

        test_section("xyz");
        {
            constexpr auto result = v1.xyz();
            ASSERT(result == nnm::Vector3(-1.0f, 2.0f, -3.0f));
        }

        test_section("begin");
        {
            ASSERT(v1.begin() == &v1.x);
        }

        test_section("end");
        {
            ASSERT(v1.end() == &v1.w + 1);
        }

        test_section("at");
        {
            ASSERT(v1.at(0) == -1.0f);
            ASSERT(v1.at(1) == 2.0f);
            ASSERT(v1.at(2) == -3.0f);
            ASSERT(v1.at(3) == 4.0f);
        }

        test_section("operator[]");
        {
            ASSERT(v1[0] == -1.0f);
            ASSERT(v1[1] == 2.0f);
            ASSERT(v1[2] == -3.0f);
            ASSERT(v1[3] == 4.0f);
        }

        constexpr nnm::Vector4 v3(-1.0f, 2.0f, -3.0f, 4.0f);

        test_section("operator==");
        {
            constexpr auto result = v1 == v3;
            ASSERT(result);
            ASSERT_FALSE(v1 == v2);
        }

        test_section("operator!=");
        {
            constexpr auto result = v1 != v2;
            ASSERT(result);
            ASSERT_FALSE(v1 != v3);
        }

        test_section("operator+(const Vector4&)");
        {
            constexpr auto result = v1 + v2;
            ASSERT(result.approx_equal({ 3.0f, 7.0f, -5.0f, 5.5f }));
        }

        test_section("operator+=(const Vector4&)");
        {
            auto v1_copy = v1;
            ASSERT((v1_copy += v2).approx_equal({ 3.0f, 7.0f, -5.0f, 5.5f }));
        }

        test_section("operator-(const Vector4&)");
        {
            constexpr auto result = v1 - v2;
            ASSERT(result.approx_equal({ -5.0f, -3.0f, -1.0f, 2.5f }));
        }

        test_section("operator-=(const Vector4&)");
        {
            auto v1_copy = v1;
            ASSERT((v1_copy -= v2).approx_equal({ -5.0f, -3.0f, -1.0f, 2.5f }));
        }

        test_section("operator*(const Vector4&)");
        {
            constexpr auto result = v1 * v2;
            ASSERT(result.approx_equal({ -4.0f, 10.0f, 6.0f, 6.0f }));
        }

        test_section("operator*=(const Vector4&)");
        {
            auto v1_copy = v1;
            ASSERT((v1_copy *= v2).approx_equal({ -4.0f, 10.0f, 6.0f, 6.0f }));
        }

        test_section("operator*(const Matrix4&)");
        {
            constexpr nnm::Matrix4f matrix { { 1.0f, 2.0f, 3.0f, 4.0f },
                                             { -1.0f, -2.0f, -3.0f, -4.0f },
                                             { 1.0f, 3.0f, 2.0f, 4.0f },
                                             { -4.0f, -2.0f, -3.0f, -1.0f } };
            ASSERT((v1 * matrix).approx_equal({ 10.0f, -10.0f, 15.0f, 5.0f }))
        }

        test_section("operator*(float)");
        {
            constexpr auto result = v1 * 2.0f;
            ASSERT(result.approx_equal({ -2.0f, 4.0f, -6.0f, 8.0f }));
        }

        test_section("operator*(float, const Vector4&)");
        {
            constexpr auto result = 2.0f * v1;
            ASSERT(result.approx_equal({ -2.0f, 4.0f, -6.0f, 8.0f }));
        }

        test_section("operator*=(float)");
        {
            auto v1_copy = v1;
            ASSERT((v1_copy *= 2.0f).approx_equal({ -2.0f, 4.0f, -6.0f, 8.0f }));
        }

        test_section("operator/(const Vector4&)");
        {
            constexpr auto result = v2 / v1;
            ASSERT(result.approx_equal({ -4.0f, 2.5f, 0.66666666f, 0.375f }));
        }

        test_section("operator/=(const Vector4&)");
        {
            auto v2_copy = v2;
            ASSERT((v2_copy /= v1).approx_equal({ -4.0f, 2.5f, 0.66666666f, 0.375f }));
        }

        test_section("operator/(float)");
        {
            constexpr auto result = v2 / 2.0f;
            ASSERT(result.approx_equal({ 2.0f, 2.5f, -1.0f, 0.75f }));
        }

        test_section("operator/=(float)");
        {
            auto v2_copy = v2;
            ASSERT((v2_copy /= 2.0f).approx_equal({ 2.0f, 2.5f, -1.0f, 0.75f }));
        }

        test_section("operator<(const Vector4&)");
        {
            ASSERT(v1 < v2);
            ASSERT_FALSE(v2 < v1);
        }

        test_section("operator+");
        {
            constexpr auto result = +v1;
            ASSERT(result == v1);
        }

        test_section("operator-");
        {
            constexpr auto result = -v1;
            ASSERT(result == nnm::Vector4(1.0f, -2.0f, 3.0f, -4.0f));
        }

        test_section("operator bool");
        {
            constexpr auto result = static_cast<bool>(v1);
            ASSERT(result);
            ASSERT_FALSE(static_cast<bool>(nnm::Vector4f::zero()));
        }
    }

    test_case("Quaternion");
    {
        test_section("Quaternion()");
        {
            constexpr nnm::QuaternionF q;
            ASSERT(q.x == 0.0f);
            ASSERT(q.y == 0.0f);
            ASSERT(q.z == 0.0f);
            ASSERT(q.w == 1.0f);
        }

        test_section("Quaternion(const Quaternion<Other>&)");
        {
            constexpr nnm::QuaternionD q1(1.0, -2.0, 3.0, -4.5);
            constexpr nnm::QuaternionF q2(q1);
            ASSERT(q2.x == 1.0f);
            ASSERT(q2.y == -2.0f);
            ASSERT(q2.z == 3.0f);
            ASSERT(q2.w == -4.5f);
        }

        test_section("Quaternion(const Vector4&)");
        {
            constexpr nnm::Quaternion q(nnm::Vector4(1.0f, -2.0f, 3.0f, -4.0f));
            ASSERT(q.x == 1.0f);
            ASSERT(q.y == -2.0f);
            ASSERT(q.z == 3.0f);
            ASSERT(q.w == -4.0f);
        }

        test_section("Quaternion(float, float, float, float)");
        {
            constexpr nnm::Quaternion q(1.0f, -2.0f, 3.0f, -4.0f);
            ASSERT(q.x == 1.0f);
            ASSERT(q.y == -2.0f);
            ASSERT(q.z == 3.0f);
            ASSERT(q.w == -4.0f);
        }

        test_section("identity");
        {
            constexpr auto q = nnm::QuaternionF::identity();
            ASSERT(q.x == 0.0f);
            ASSERT(q.y == 0.0f);
            ASSERT(q.z == 0.0f);
            ASSERT(q.w == 1.0f);
        }

        test_section("from_axis_angle");
        {
            const auto q = nnm::QuaternionF::from_axis_angle({ 2.0f, -1.0f, 0.5f }, nnm::pi<float>() / 9.0f);
            ASSERT(q.approx_equal({ 0.1515726f, -0.0757863f, 0.0378931f, 0.9848078f }))
        }

        test_section("from_vector_to_vector");
        {
            constexpr nnm::Vector3 from(1.0f, -2.0f, 3.0f);
            const auto to = from.rotate_axis_angle({ 2.0f, -1.0f, 0.5f }, nnm::pi<float>() / 9.0f);
            const auto q = nnm::QuaternionF::from_vector_to_vector(from, to);
            const auto rotated_from = from.rotate_quaternion(q);
            ASSERT(rotated_from.approx_equal(to));
        }

        test_section("normalize");
        {
            constexpr nnm::Quaternion q(1.0f, -2.0f, 3.0f, -4.0f);
            ASSERT(q.normalize().approx_equal({ 0.182574f, -0.365148f, 0.547723f, -0.730297f }));
        }

        test_section("axis");
        {
            const auto axis = nnm::Vector3(2.0f, -1.0f, 0.5f).normalize();
            constexpr float angle = nnm::pi<float>() / 9.0f;
            const auto q = nnm::QuaternionF::from_axis_angle(axis, angle);
            ASSERT(q.axis().approx_equal(axis));
        }

        test_section("angle");
        {
            const auto axis = nnm::Vector3(2.0f, -1.0f, 0.5f).normalize();
            constexpr float angle = nnm::pi<float>() / 9.0f;
            const auto q = nnm::QuaternionF::from_axis_angle(axis, angle);
            ASSERT(nnm::approx_equal(q.angle(), angle));
        }

        test_section("inverse");
        {
            constexpr auto q = nnm::Quaternion(1.0f, -2.0f, 3.0f, -4.0f);
            constexpr auto result = q.inverse();
            ASSERT(result.approx_equal({ -q.x, -q.y, -q.z, q.w }));
        }

        test_section("length_sqrd");
        {
            constexpr nnm::Quaternion q(1.0f, -2.0f, 3.0f, -4.0f);
            constexpr auto result = q.length_sqrd();
            ASSERT(nnm::approx_equal(result, 30.0f));
        }

        test_section("length");
        {
            constexpr nnm::Quaternion q(1.0f, -2.0f, 3.0f, -4.0f);
            ASSERT(nnm::approx_equal(q.length(), 5.47723f));
        }

        constexpr auto q1 = nnm::Quaternion(0.151572555f, -0.0757862777f, 0.0378931388f, 0.984807729f);
        constexpr auto q2 = nnm::Quaternion(-0.109108947f, -0.545544684f, 0.436435789f, 0.707106769f);

        test_section("slerp");
        {
            ASSERT(q1.slerp(q2, 0.75f).approx_equal({ -0.0439172f, -0.4470681f, 0.3514504f, 0.8213915f }));
        }

        test_section("rotate_axis_angle");
        {
            const nnm::Quaternion q3 = q1.rotate_axis_angle({ -1.0f, 2.0f, -0.5f }, -nnm::pi<float>() / 3.0f);
            ASSERT(q3.approx_equal({ 0.3378994f, -0.4871692f, 0.1898815f, 0.7825823f }));
        }

        test_section("rotate_quaternion");
        {
            const auto q3 = nnm::QuaternionF::from_axis_angle({ -1.0f, 2.0f, -0.5f }, -nnm::pi<float>() / 3.0f);
            const nnm::Quaternion q4 = q1.rotate_quaternion(q3);
            ASSERT(q4.approx_equal({ 0.3378994f, -0.4871692f, 0.1898815f, 0.7825823f }));
        }

        test_section("approx_equal");
        {
            constexpr auto result = q1.approx_equal(q2);
            ASSERT_FALSE(result);
            ASSERT(q1.approx_equal(q1));
            constexpr nnm::Quaternion q3(0.15157f, -0.07579f, 0.03789f, 0.98481f);
            ASSERT(q1.approx_equal(q3));
        }

        test_section("at");
        {
            constexpr nnm::Quaternion q3(1.0f, -2.0f, 3.0f, -4.0f);
            ASSERT(q3.at(0) == 1.0f);
            ASSERT(q3.at(1) == -2.0f);
            ASSERT(q3.at(2) == 3.0f);
            ASSERT(q3.at(3) == -4.0f);
        }

        test_section("operator[]");
        {
            constexpr nnm::Quaternion q3(1.0f, -2.0f, 3.0f, -4.0f);
            ASSERT(q3[0] == 1.0f);
            ASSERT(q3[1] == -2.0f);
            ASSERT(q3[2] == 3.0f);
            ASSERT(q3[3] == -4.0f);
        }

        test_section("operator==");
        {
            constexpr auto q3 = q1;
            constexpr auto result = q1 == q3;
            ASSERT(result);
            ASSERT_FALSE(q1 == q2);
        }

        test_section("operator!=");
        {
            constexpr auto q3 = q1;
            constexpr auto result = q1 != q3;
            ASSERT_FALSE(result);
            ASSERT(q1 != q2);
        }

        test_section("operator*");
        {
            constexpr auto result = q1 * q2;
            ASSERT(result.approx_equal({ -0.0126768f, -0.6611317f, 0.3656413f, 0.6550194f }));
        }

        test_section("operator*=");
        {
            auto q1_copy = q1;
            ASSERT((q1_copy *= q2).approx_equal({ -0.0126768f, -0.6611317f, 0.3656413f, 0.6550194f }));
        }

        test_section("operator<");
        {
            ASSERT(q2 < q1);
            ASSERT_FALSE(q1 < q2);
        }

        test_section("operator bool");
        {
            constexpr auto result = static_cast<bool>(q1);
            ASSERT(result);
            ASSERT_FALSE(static_cast<bool>(nnm::Quaternion(nnm::Vector4f::zero())));
        }
    }

    test_case("Matrix2");
    {
        test_section("Matrix2()");
        {
            constexpr nnm::Matrix2f mat_default;
            ASSERT(mat_default.columns[0] == nnm::Vector2f(1.0f, 0.0f));
            ASSERT(mat_default.columns[1] == nnm::Vector2f(0.0f, 1.0f));
        }

        test_section("Matrix2(const Matrix2<Other>&)");
        {
            constexpr nnm::Matrix2d m1({ 1.0, -2.0 }, { 3.0, -4.5 });
            constexpr nnm::Matrix2f m2(m1);
            ASSERT(m2.columns[0] == nnm::Vector2f(1.0f, -2.0f));
            ASSERT(m2.columns[1] == nnm::Vector2f(3.0f, -4.5f));
        }

        test_section("Matrix2(const Vector2&, const Vector2&)");
        {
            constexpr nnm::Matrix2f mat_cols({ 1.0f, -2.0f }, { -3.0f, 4.0f });
            ASSERT(mat_cols.columns[0] == nnm::Vector2f(1.0f, -2.0f));
            ASSERT(mat_cols.columns[1] == nnm::Vector2f(-3.0f, 4.0f));
        }

        test_section("Matrix2(float, float, float, float)");
        {
            constexpr nnm::Matrix2 mat_elements(1.0f, -2.0f, -3.0f, 4.0f);
            ASSERT(mat_elements.columns[0] == nnm::Vector2f(1.0f, -2.0f));
            ASSERT(mat_elements.columns[1] == nnm::Vector2f(-3.0f, 4.0f));
        }

        test_section("all");
        {
            constexpr auto mat_all_three = nnm::Matrix2f::all(3.0f);
            ASSERT(mat_all_three.columns[0] == nnm::Vector2f(3.0f, 3.0f));
            ASSERT(mat_all_three.columns[1] == nnm::Vector2f(3.0f, 3.0f));
        }

        test_section("zero");
        {
            constexpr auto mat_zero = nnm::Matrix2f::zero();
            ASSERT(mat_zero.columns[0] == nnm::Vector2f::zero());
            ASSERT(mat_zero.columns[1] == nnm::Vector2f::zero());
        }

        test_section("one");
        {
            constexpr auto mat_one = nnm::Matrix2f::one();
            ASSERT(mat_one.columns[0] == nnm::Vector2f::one());
            ASSERT(mat_one.columns[1] == nnm::Vector2f::one());
        }

        test_section("identity");
        {
            constexpr auto mat_identity = nnm::Matrix2f::identity();
            ASSERT(mat_identity.columns[0] == nnm::Vector2f(1.0f, 0.0f));
            ASSERT(mat_identity.columns[1] == nnm::Vector2f(0.0f, 1.0f));
        }

        test_section("trace");
        {
            constexpr nnm::Matrix2f mat({ 1.0f, -2.0f }, { -3.0f, 4.0f });
            ASSERT(nnm::approx_equal(mat.trace(), 5.0f));
        }

        test_section("determinant");
        {
            constexpr nnm::Matrix2f mat({ 1.0f, -2.0f }, { -3.0f, 4.0f });
            ASSERT(nnm::approx_equal(mat.determinant(), -2.0f));
        }

        test_section("minor_at");
        {
            constexpr nnm::Matrix2f mat({ 1.0f, -2.0f }, { -3.0f, 4.0f });
            ASSERT(mat.minor_at(0, 0) == 4.0f);
            ASSERT(mat.minor_at(0, 1) == -3.0f);
            ASSERT(mat.minor_at(1, 0) == -2.0f);
            ASSERT(mat.minor_at(1, 1) == 1.0f);
        }

        test_section("minor");
        {
            constexpr nnm::Matrix2f mat({ 1.0f, -2.0f }, { -3.0f, 4.0f });
            const nnm::Matrix2f minor = mat.minor();
            ASSERT(minor.approx_equal({ { 4.0f, -3.0f }, { -2.0f, 1.0f } }));
        }

        test_section("cofactor_at");
        {
            constexpr nnm::Matrix2f mat({ 1.0f, -2.0f }, { -3.0f, 4.0f });
            ASSERT(mat.cofactor_at(0, 0) == 4.0f);
            ASSERT(mat.cofactor_at(0, 1) == 3.0f);
            ASSERT(mat.cofactor_at(1, 0) == 2.0f);
            ASSERT(mat.cofactor_at(1, 1) == 1.0f);
        }

        test_section("cofactor");
        {
            constexpr nnm::Matrix2f mat({ 1.0f, -2.0f }, { -3.0f, 4.0f });
            ASSERT(mat.cofactor() == nnm::Matrix2f({ 4.0f, 3.0f }, { 2.0f, 1.0f }));
        }

        test_section("transpose");
        {
            constexpr nnm::Matrix2f mat({ 1.0f, -2.0f }, { -3.0f, 4.0f });
            ASSERT(mat.transpose() == nnm::Matrix2f({ 1.0f, -3.0f }, { -2.0f, 4.0f }));
        }

        test_section("adjugate");
        {
            constexpr nnm::Matrix2f mat({ 1.0f, -2.0f }, { -3.0f, 4.0f });
            ASSERT(mat.adjugate() == nnm::Matrix2f({ 4.0f, 2.0f }, { 3.0f, 1.0f }));
        }

        test_section("unchecked_inverse");
        {
            constexpr nnm::Matrix2f mat({ 1.0f, -2.0f }, { -3.0f, 4.0f });
            ASSERT(mat.unchecked_inverse().approx_equal({ { -2.0f, -1.0f }, { -1.5f, -0.5f } }));
        }

        test_section("inverse");
        {
            constexpr nnm::Matrix2f mat({ 1.0f, -2.0f }, { -3.0f, 4.0f });
            const std::optional<nnm::Matrix2f> mat_inv = mat.inverse();
            ASSERT(mat_inv.has_value());
            ASSERT(mat.inverse()->approx_equal({ { -2.0f, -1.0f }, { -1.5f, -0.5f } }));
            ASSERT_FALSE(nnm::Matrix2f::zero().inverse().has_value());
        }

        test_section("approx_equal");
        {
            constexpr nnm::Matrix2f mat1({ 1.0f, -2.0f }, { -3.0f, 4.0f });
            ASSERT(mat1.approx_equal({ { 1.00000001f, -1.9999999f }, { -3.00000001f, 3.99999999f } }));
            ASSERT_FALSE(mat1.approx_equal({ { 1.1f, -1.9f }, { -3.1f, 3.9f } }));
        }

        test_section("approx_zero");
        {
            constexpr nnm::Matrix2f mat1({ 1.0f, -2.0f }, { -3.0f, 4.0f });
            constexpr nnm::Matrix2f mat2({ 0.00000001f, -0.00000001f }, { -0.00000001f, 0.00000001f });
            ASSERT(mat2.approx_zero());
            ASSERT_FALSE(mat1.approx_zero());
        }

        test_section("at");
        {
            constexpr nnm::Matrix2f mat({ 1.0f, -2.0f }, { -3.0f, 4.0f });
            ASSERT(mat.at(0, 0) == 1.0f);
            ASSERT(mat.at(0, 1) == -2.0f);
            ASSERT(mat.at(1, 0) == -3.0f);
            ASSERT(mat.at(1, 1) == 4.0f);
        }

        test_section("begin");
        {
            constexpr nnm::Matrix2f mat({ 1.0f, -2.0f }, { -3.0f, 4.0f });
            ASSERT(mat.begin() == &mat.columns[0].x);
        }

        test_section("end");
        {
            constexpr nnm::Matrix2f mat({ 1.0f, -2.0f }, { -3.0f, 4.0f });
            ASSERT(mat.end() == &mat.columns[1].y + 1);
        }

        test_section("operator[]");
        {
            constexpr nnm::Matrix2f mat({ 1.0f, -2.0f }, { -3.0f, 4.0f });
            ASSERT(mat[0][0] == 1.0f);
            ASSERT(mat[0][1] == -2.0f);
            ASSERT(mat[1][0] == -3.0f);
            ASSERT(mat[1][1] == 4.0f);
        }

        constexpr nnm::Matrix2f m1({ 1.0f, -2.0f }, { -3.0f, 4.0f });
        constexpr nnm::Matrix2f m2({ -4.0f, 3.0f }, { 2.0f, -1.0f });
        constexpr nnm::Matrix2f m3({ 1.0f, -2.0f }, { -3.0f, 4.0f });
        constexpr nnm::Matrix2f m4({ 10.0f, -2.5f }, { 37.0f, -24.0f });

        test_section("operator==");
        {
            ASSERT(m1 == m3);
            ASSERT_FALSE(m1 == m2);
        }

        test_section("operator!=");
        {
            ASSERT_FALSE(m1 != m3);
            ASSERT(m1 != m2);
        }

        test_section("operator+");
        {
            ASSERT((m1 + m4).approx_equal({ { 11.0f, -4.5f }, { 34.0f, -20.0f } }));
        }

        test_section("operator+=");
        {
            auto m1_copy = m1;
            ASSERT((m1_copy += m4).approx_equal({ { 11.0f, -4.5f }, { 34.0f, -20.0f } }));
        }

        test_section("operator-");
        {
            ASSERT((m1 - m4).approx_equal({ { -9.0f, 0.5f }, { -40.0f, 28.0f } }));
        }

        test_section("operator-=");
        {
            auto m1_copy = m1;
            ASSERT((m1_copy -= m4).approx_equal({ { -9.0f, 0.5f }, { -40.0f, 28.0f } }));
        }

        test_section("operator*(const Matrix2&)");
        {
            ASSERT(m1 * m2 == nnm::Matrix2f({ -13.0f, 20.0f }, { 5.0f, -8.0f }));
            ASSERT((nnm::Matrix2f::identity() * nnm::Vector2(1.0f, 2.0f)).approx_equal(nnm::Vector2(1.0f, 2.0f)));
        }

        test_section("operator*=(const Matrix2&)");
        {
            auto m1_copy = m1;
            ASSERT((m1_copy *= m2) == nnm::Matrix2f({ -13.0f, 20.0f }, { 5.0f, -8.0f }));
        }

        test_section("operator*(const Vector2&)");
        {
            ASSERT((m1 * nnm::Vector2(1.0f, 2.0f)).approx_equal(nnm::Vector2(-5.0f, 6.0f)));
        }

        test_section("operator*(float)");
        {
            ASSERT(m1 * 2.0f == nnm::Matrix2f({ 2.0f, -4.0f }, { -6.0f, 8.0f }));
        }

        test_section("operator*(float, const Matrix2&)");
        {
            ASSERT(2.0f * m1 == nnm::Matrix2f({ 2.0f, -4.0f }, { -6.0f, 8.0f }));
        }

        test_section("operator*=(float)");
        {
            auto m1_copy = m1;
            ASSERT((m1_copy *= 2.0f) == nnm::Matrix2f({ 2.0f, -4.0f }, { -6.0f, 8.0f }));
        }

        test_section("operator/(float)");
        {
            ASSERT((m2 / 2.0f).approx_equal(nnm::Matrix2f({ -2.0f, 1.5f }, { 1.0f, -0.5f })));
        }

        test_section("operator/(float, const Matrix2&)");
        {
            ASSERT((2.0f / m2).approx_equal(nnm::Matrix2f({ -0.5f, 0.666666666f }, { 1.0f, -2.0f })));
        }

        test_section("operator/=");
        {
            auto m2_copy = m2;
            ASSERT((m2_copy /= 2.0f).approx_equal(nnm::Matrix2f({ -2.0f, 1.5f }, { 1.0f, -0.5f })));
        }

        test_section("operator<");
        {
            ASSERT(m2 < m1);
            ASSERT_FALSE(m1 < m2);
        }

        test_section("operator bool");
        {
            ASSERT(static_cast<bool>(m1));
            ASSERT_FALSE(static_cast<bool>(nnm::Matrix2f::zero()));
        }
    }

    test_case("Basis2");
    {
        test_case("Basis()");
        {
            constexpr nnm::Basis2f b;
            ASSERT(b.matrix == nnm::Matrix2f::identity());
        }

        test_section("Basis2(const Basis2<Other>&)");
        {
            constexpr nnm::Basis2d b1({ { 1.0, -2.0 }, { 3.0, -4.5 } });
            constexpr nnm::Basis2f b2(b1);
            ASSERT(b2.matrix.columns[0] == nnm::Vector2f(1.0f, -2.0f));
            ASSERT(b2.matrix.columns[1] == nnm::Vector2f(3.0f, -4.5f));
        }

        test_section("Basis2(const Matrix2&)");
        {
            constexpr auto m1 = nnm::Matrix2f::identity();
            constexpr auto b1 = nnm::Basis2(m1);
            ASSERT(b1 == nnm::Basis2f());
            ASSERT(b1.matrix == nnm::Matrix2f::identity());
        }

        test_section("from_rotation");
        {
            const auto b1 = nnm::Basis2f::from_rotation(0.0f);
            ASSERT(b1.matrix.approx_equal({ { 1.0f, 0.0f }, { 0.0f, 1.0f } }));
            const auto b2 = nnm::Basis2f::from_rotation(nnm::pi<float>() / 2.0f);
            ASSERT(b2.matrix.approx_equal({ { 0.0f, 1.0f }, { -1.0f, 0.0f } }));
            const auto b3 = nnm::Basis2f::from_rotation(nnm::pi<float>());
            ASSERT(b3.matrix.approx_equal({ { -1.0f, 0.0f }, { 0.0f, -1.0f } }));
            const auto b4 = nnm::Basis2f::from_rotation(2.0f * nnm::pi<float>());
            ASSERT(b4.matrix.approx_equal({ { 1.0f, 0.0f }, { 0.0f, 1.0f } }));
        }

        test_section("from_scale");
        {
            constexpr auto b1 = nnm::Basis2f::from_scale({ 2.0f, -3.0f });
            ASSERT(b1.matrix == nnm::Matrix2f({ 2.0f, 0.0f }, { 0.0f, -3.0f }));
        }

        test_section("from_shear_x");
        {
            const auto b = nnm::Basis2f::from_shear_x(nnm::pi<float>() / 4.5f);
            ASSERT(b.matrix.approx_equal({ { 1.0f, 0.0f }, { 0.8390996312f, 1.0f } }));
        }

        test_section("from_shear_y");
        {
            const auto b = nnm::Basis2f::from_shear_y(-nnm::pi<float>() / 3.1f);
            ASSERT(b.matrix.approx_equal({ { 1.0f, -1.6043516022f }, { 0.0f, 1.0f } }))
        }

        test_section("trace");
        {
            constexpr nnm::Basis2f b({ { 1.0f, -2.0f }, { -3.0f, 4.0f } });
            ASSERT(b.trace() == b.matrix.trace());
        }

        test_section("determinant");
        {
            constexpr nnm::Basis2f b({ { 1.0f, -2.0f }, { -3.0f, 4.0f } });
            ASSERT(b.determinant() == b.matrix.determinant());
        }

        test_section("unchecked_inverse");
        {
            constexpr nnm::Basis2f b({ { 1.0f, -2.0f }, { -3.0f, 4.0f } });
            ASSERT(b.unchecked_inverse().matrix == b.matrix.unchecked_inverse());
        }

        test_section("inverse");
        {
            constexpr nnm::Basis2f b({ { 1.0f, -2.0f }, { -3.0f, 4.0f } });
            const auto inv = b.inverse();
            ASSERT(inv.has_value() && inv.value().matrix == b.matrix.inverse().value());
            ASSERT_FALSE(nnm::Basis2(nnm::Matrix2f::zero()).inverse().has_value());
        }

        test_section("valid");
        {
            constexpr nnm::Basis2f b1;
            constexpr auto b2 = nnm::Basis2(nnm::Matrix2f::zero());
            constexpr auto b3 = nnm::Basis2f({ { 1.0f, -2.0f }, { 2.0f, -4.0f } });
            ASSERT(b1.valid());
            ASSERT_FALSE(b2.valid());
            ASSERT_FALSE(b3.valid());
        }

        test_section("rotate");
        {
            constexpr nnm::Basis2f b1;
            ASSERT(b1.rotate(0.0f).approx_equal(b1));
            ASSERT(b1.rotate(nnm::pi<float>() / 2.0f).matrix.approx_equal({ { 0.0f, 1.0f }, { -1.0f, 0.0f } }));
            ASSERT(b1.rotate(-nnm::pi<float>() / 2.0f).matrix.approx_equal({ { 0.0f, -1.0f }, { 1.0f, 0.0f } }));
            ASSERT(b1.rotate(2.0f * nnm::pi<float>()).approx_equal(b1));
            constexpr auto b2 = nnm::Basis2f::from_scale({ 2.0f, 0.5f });
            const auto b2_rotated = b2.rotate(nnm::pi<float>() / 4.0f);
            ASSERT(b2_rotated.matrix.approx_equal({ { 1.41421f, 1.41421f }, { -0.353553f, 0.353553f } }));
        }

        test_section("rotate_local");
        {
            constexpr nnm::Basis2f b1({ { 1.0f, -2.0f }, { -3.0f, 4.0f } });
            constexpr nnm::Basis2f expected({ { 1.96575f, -3.24747f }, { -2.47706f, 3.07473f } });
            ASSERT(b1.rotate_local(-nnm::pi<float>() / 9.0f).approx_equal(expected));
        }

        test_section("scale");
        {
            constexpr nnm::Basis2f b1;
            ASSERT_FALSE(b1.scale({ 0.0f, 0.0f }).valid());
            ASSERT(b1.scale({ 0.0f, 0.0f }).matrix.approx_equal(nnm::Matrix2f::zero()));
            ASSERT(b1.scale({ 2.0f, 2.0f }).matrix.approx_equal({ { 2.0f, 0.0f }, { 0.0f, 2.0f } }));
            ASSERT(b1.scale({ 2.0f, 0.5f }).matrix.approx_equal({ { 2.0f, 0.0f }, { 0.0f, 0.5f } }));
            ASSERT(b1.scale({ -1.0f, -1.0f }).matrix.approx_equal({ { -1.0f, 0.0f }, { 0.0f, -1.0f } }));
        }

        test_section("scale_local");
        {
            constexpr nnm::Basis2f b1({ { 1.0f, -2.0f }, { -3.0f, 4.0f } });
            constexpr nnm::Basis2f expected({ { 2.0f, -4.0f }, { 1.5f, -2.0f } });
            ASSERT(b1.scale_local({ 2.0f, -0.5f }).approx_equal(expected));
        }

        test_section("shear_x");
        {
            constexpr nnm::Basis2f b1({ { 1.0f, -2.0f }, { -3.0f, 4.0f } });
            constexpr nnm::Basis2f expected({ { -0.285322f, -2.0f }, { -0.429356f, 4.0f } });
            ASSERT(b1.shear_x(nnm::pi<float>() / 5.5f).approx_equal(expected));
        }

        test_section("shear_x_local");
        {
            constexpr nnm::Basis2f b1({ { 1.0f, -2.0f }, { -3.0f, 4.0f } });
            constexpr nnm::Basis2f expected({ { 1.0f, -2.0f }, { -2.35734f, 2.71468f } });
            ASSERT(b1.shear_x_local(nnm::pi<float>() / 5.5f).approx_equal(expected));
        }

        test_section("shear_y");
        {
            constexpr nnm::Basis2f b1({ { 1.0f, -2.0f }, { -3.0f, 4.0f } });
            constexpr nnm::Basis2f expected({ { 1.0f, -2.8391f }, { -3.0f, 6.5173f } });
            ASSERT(b1.shear_y(-nnm::pi<float>() / 4.5f).approx_equal(expected));
        }

        test_section("shear_y_local");
        {
            constexpr nnm::Basis2f b1({ { 1.0f, -2.0f }, { -3.0f, 4.0f } });
            constexpr nnm::Basis2f expected({ { 3.5173f, -5.3564f }, { -3.0f, 4.0f } });
            ASSERT(b1.shear_y_local(-nnm::pi<float>() / 4.5f).approx_equal(expected));
        }

        test_section("transform");
        {
            constexpr nnm::Basis2f b1({ { 1.0f, -2.0f }, { -3.0f, 4.0f } });
            constexpr nnm::Basis2f b2({ { 0.75f, 20.0f }, { -3.5f, 1.25f } });
            constexpr nnm::Basis2f expected({ { 7.75f, 17.5f }, { -16.25f, -55.0f } });
            ASSERT(b1.transform(b2).approx_equal(expected));
        }

        test_section("transform_local");
        {
            constexpr nnm::Basis2f b1({ { 1.0f, -2.0f }, { -3.0f, 4.0f } });
            constexpr nnm::Basis2f b2({ { 0.75f, 20.0f }, { -3.5f, 1.25f } });
            constexpr nnm::Basis2f expected({ { -59.25f, 78.5f }, { -7.25f, 12.0f } });
            ASSERT(b1.transform_local(b2).approx_equal(expected));
        }

        test_section("approx equal");
        {
            constexpr nnm::Basis2f b1;
            ASSERT(b1.approx_equal(nnm::Basis2f({ { 1.0000000f, 0.000000001f }, { -0.000000001f, 0.9999999f } })));
            const auto b2 = nnm::Basis2f::from_rotation(nnm::pi<float>());
            ASSERT_FALSE(b2.approx_equal(nnm::Basis2f()));
        }

        test_section("at");
        {
            auto b1 = nnm::Basis2f({ { 1.0f, -2.0f }, { -3.0f, 4.0f } });
            ASSERT(b1.at(0, 0) == 1.0f);
            ASSERT(b1.at(0, 1) == -2.0f);
            ASSERT(b1.at(1, 0) == -3.0f);
            ASSERT(b1.at(1, 1) == 4.0f);
            ASSERT(b1.at(0, 0) == 1.0f);
            ASSERT(b1.at(0, 1) == -2.0f);
            ASSERT(b1.at(1, 0) == -3.0f);
        }

        test_section("operator[]");
        {
            auto b1 = nnm::Basis2f({ { 1.0f, -2.0f }, { -3.0f, 4.0f } });
            ASSERT(b1[0] == nnm::Vector2(1.0f, -2.0f));
            ASSERT(b1[1] == nnm::Vector2(-3.0f, 4.0f));
        }

        test_section("operator==");
        {
            constexpr nnm::Basis2f b1;
            constexpr nnm::Basis2f b2;
            const auto b3 = nnm::Basis2f::from_rotation(nnm::pi<float>());
            ASSERT(b1 == b2);
            ASSERT_FALSE(b1 == b3);
        }

        test_section("operator!=");
        {
            constexpr nnm::Basis2f b1;
            constexpr nnm::Basis2f b2;
            const auto b3 = nnm::Basis2f::from_rotation(nnm::pi<float>());
            ASSERT_FALSE(b1 != b2);
            ASSERT(b1 != b3);
        }

        test_section("operator<");
        {
            constexpr auto b1 = nnm::Basis2f({ { 1.0f, -2.0f }, { -3.0f, 4.0f } });
            constexpr auto b2 = nnm::Basis2f({ { -4.0f, 3.0f }, { 2.0f, -1.0f } });
            ASSERT(b2 < b1);
        }
    }

    test_case("Matrix3");
    {
        test_section("Matrix3()");
        {
            constexpr nnm::Matrix3f default_mat;
            ASSERT(default_mat.columns[0] == nnm::Vector3(1.0f, 0.0f, 0.0f));
            ASSERT(default_mat.columns[1] == nnm::Vector3(0.0f, 1.0f, 0.0f));
            ASSERT(default_mat.columns[2] == nnm::Vector3(0.0f, 0.0f, 1.0f));
        }

        test_section("Matrix3(const Matrix3<Other>&)");
        {
            constexpr nnm::Matrix3d m1({ 1.0, -2.0, 3.0 }, { 0.5, 0.75, -0.1 }, { 0.0, 2.0, -4.0 });
            constexpr nnm::Matrix3f m2(m1);
            ASSERT(m2.columns[0] == nnm::Vector3f(1.0f, -2.0f, 3.0f));
            ASSERT(m2.columns[1] == nnm::Vector3f(0.5f, 0.75f, -0.1f));
            ASSERT(m2.columns[2] == nnm::Vector3f(0.0f, 2.0f, -4.0f));
        }

        test_section("Matrix3(const Vector3&, const Vector3&, const Vector3&)");
        {
            constexpr nnm::Matrix3 cols(
                nnm::Vector3(1.0f, 2.0f, 3.0f), nnm::Vector3(-1.0f, -2.0f, -3.0f), nnm::Vector3(2.0f, 4.0f, 6.0f));
            ASSERT(cols.columns[0] == nnm::Vector3(1.0f, 2.0f, 3.0f));
            ASSERT(cols.columns[1] == nnm::Vector3(-1.0f, -2.0f, -3.0f));
            ASSERT(cols.columns[2] == nnm::Vector3(2.0f, 4.0f, 6.0f));
        }

        test_section(
            "Matrix3(float, float, float, float, float, float, float, "
            "float, float)");
        {
            constexpr nnm::Matrix3 elems(1.0f, 2.0f, 3.0f, -1.0f, -2.0f, -3.0f, 2.0f, 4.0f, 6.0f);
            ASSERT(elems.columns[0] == nnm::Vector3(1.0f, 2.0f, 3.0f));
            ASSERT(elems.columns[1] == nnm::Vector3(-1.0f, -2.0f, -3.0f));
            ASSERT(elems.columns[2] == nnm::Vector3(2.0f, 4.0f, 6.0f));
        }

        test_section("all");
        {
            constexpr auto threes = nnm::Matrix3f::all(3.0f);
            ASSERT(threes.columns[0] == nnm::Vector3f::all(3.0f));
            ASSERT(threes.columns[1] == nnm::Vector3f::all(3.0f));
            ASSERT(threes.columns[2] == nnm::Vector3f::all(3.0f));
        }

        test_section("zero");
        {
            constexpr auto zeros = nnm::Matrix3f::zero();
            ASSERT(zeros.columns[0] == nnm::Vector3f::zero());
            ASSERT(zeros.columns[1] == nnm::Vector3f::zero());
            ASSERT(zeros.columns[2] == nnm::Vector3f::zero());
        }

        test_section("one");
        {
            constexpr auto ones = nnm::Matrix3f::one();
            ASSERT(ones.columns[0] == nnm::Vector3f::one());
            ASSERT(ones.columns[1] == nnm::Vector3f::one());
            ASSERT(ones.columns[2] == nnm::Vector3f::one());
        }

        test_section("identity");
        {
            constexpr auto identity_mat = nnm::Matrix3f::identity();
            ASSERT(identity_mat.columns[0] == nnm::Vector3(1.0f, 0.0f, 0.0f));
            ASSERT(identity_mat.columns[1] == nnm::Vector3(0.0f, 1.0f, 0.0f));
            ASSERT(identity_mat.columns[2] == nnm::Vector3(0.0f, 0.0f, 1.0f));
        }

        constexpr nnm::Matrix3f m1({ 1.0f, 2.0f, 3.0f }, { -3.0f, -2.0f, -1.0f }, { 2.0f, -4.0f, 6.0f });

        test_section("trace");
        {
            ASSERT(nnm::approx_equal(m1.trace(), 5.0f));
        }

        test_section("determinant");
        {
            ASSERT(nnm::approx_equal(m1.determinant(), 64.0f));
            ASSERT(nnm::approx_equal(nnm::Matrix3f::identity().determinant(), 1.0f));
            ASSERT(nnm::approx_equal(nnm::Matrix3f::zero().determinant(), 0.0f));
        }

        test_section("minor_matrix_at");
        {
            ASSERT(m1.minor_matrix_at(0, 0).approx_equal({ { -2.0f, -1.0f }, { -4.0f, 6.0f } }));
            ASSERT(m1.minor_matrix_at(1, 2).approx_equal({ { 1.0f, 2.0f }, { 2.0f, -4.0f } }));
        }

        test_section("minor_at");
        {
            constexpr nnm::Matrix3f result({ -16.0f, -16.0f, 16.0f }, { 24.0f, 0.0f, -8.0f }, { 4.0f, 8.0f, 4.0f });
            ASSERT(nnm::approx_equal(m1.minor_at(0, 0), result.at(0, 0)));
            ASSERT(nnm::approx_equal(m1.minor_at(1, 2), result.at(1, 2)));
        }

        test_section("minor");
        {
            constexpr nnm::Matrix3f expected({ -16.0f, -16.0f, 16.0f }, { 24.0f, 0.0f, -8.0f }, { 4.0f, 8.0f, 4.0f });
            ASSERT(m1.minor().approx_equal(expected));
        }

        test_section("cofactor_at");
        {
            constexpr nnm::Matrix3f result({ -16.0f, 16.0f, 16.0f }, { -24.0f, 0.0f, 8.0f }, { 4.0f, -8.0f, 4.0f });
            ASSERT(nnm::approx_equal(m1.cofactor_at(0, 0), result.at(0, 0)));
            ASSERT(nnm::approx_equal(m1.cofactor_at(1, 2), result.at(1, 2)));
        }

        test_section("cofactor");
        {
            constexpr nnm::Matrix3f expected({ -16.0f, 16.0f, 16.0f }, { -24.0f, 0.0f, 8.0f }, { 4.0f, -8.0f, 4.0f });
            ASSERT(m1.cofactor().approx_equal(expected));
        }

        test_section("transpose");
        {
            constexpr nnm::Matrix3f result({ 1.0f, -3.0f, 2.0f }, { 2.0f, -2.0f, -4.0f }, { 3.0f, -1.0f, 6.0f });
            ASSERT(m1.transpose() == result);
        }

        test_section("adjugate");
        {
            constexpr nnm::Matrix3f result({ -16.0f, -24.0f, 4.0f }, { 16.0f, 0.0f, -8.0f }, { 16.0f, 8.0f, 4.0f });
            ASSERT(m1.adjugate().approx_equal(result));
        }

        test_section("unchecked_inverse");
        {
            constexpr nnm::Matrix3f result(
                { -0.25f, -0.375f, 0.0625f }, { 0.25f, 0.0f, -0.125f }, { 0.25f, 0.125f, 0.0625f });
            ASSERT(m1.unchecked_inverse().approx_equal(result));
        }

        test_section("inverse");
        {
            constexpr nnm::Matrix3f result(
                { -0.25f, -0.375f, 0.0625f }, { 0.25f, 0.0f, -0.125f }, { 0.25f, 0.125f, 0.0625f });
            ASSERT(m1.inverse().has_value());
            ASSERT(m1.inverse().value().approx_equal(result));
            ASSERT_FALSE(nnm::Matrix3f::zero().inverse().has_value());
        }

        test_section("approx_equal");
        {
            constexpr nnm::Matrix3f almost_ident(
                { 0.9999999f, 0.000001f, 0.0f }, { -0.00000001f, 1.00000001f, 0.0f }, { 0.0f, -0.000000001f, 1.0f });
            constexpr nnm::Matrix3f almost_zero(
                { 0.0f, 0.000000001f, -0.00000001f }, { -0.00000001f, 0.0f, 0.00000001f }, { 0.0f, 0.0f, 0.0f });

            ASSERT(nnm::Matrix3f::identity().approx_equal(almost_ident));
            ASSERT_FALSE(almost_zero.approx_equal(almost_ident));
        }

        test_section("approx_zero");
        {
            constexpr nnm::Matrix3f almost_ident(
                { 0.9999999f, 0.000001f, 0.0f }, { -0.00000001f, 1.00000001f, 0.0f }, { 0.0f, -0.000000001f, 1.0f });
            constexpr nnm::Matrix3f almost_zero(
                { 0.0f, 0.000000001f, -0.00000001f }, { -0.00000001f, 0.0f, 0.00000001f }, { 0.0f, 0.0f, 0.0f });
            ASSERT(nnm::Matrix3f::zero().approx_zero());
            ASSERT_FALSE(almost_ident.approx_zero());
            ASSERT(almost_zero.approx_zero());
        }

        test_section("at");
        {
            ASSERT(m1.at(0) == nnm::Vector3(1.0f, 2.0f, 3.0f));
            ASSERT(m1.at(1) == nnm::Vector3(-3.0f, -2.0f, -1.0f));
            ASSERT(m1.at(0, 0) == 1.0f);
            ASSERT(m1.at(1, 2) == -1.0f);
        }

        test_section("begin");
        {
            ASSERT(m1.begin() == &m1.columns[0].x);
        }

        test_section("end");
        {
            ASSERT(m1.end() == &m1.columns[2].z + 1);
        }

        test_section("operator[]");
        {
            ASSERT(m1[0] == nnm::Vector3(1.0f, 2.0f, 3.0f));
            ASSERT(m1[1] == nnm::Vector3(-3.0f, -2.0f, -1.0f));
        }

        test_section("operator==");
        {
            ASSERT(m1 == nnm::Matrix3f({ 1.0f, 2.0f, 3.0f }, { -3.0f, -2.0f, -1.0f }, { 2.0f, -4.0f, 6.0f }));
            ASSERT_FALSE(m1 == nnm::Matrix3f::identity());
        }

        test_section("operator!=");
        {
            ASSERT(m1 != nnm::Matrix3f::identity());
            ASSERT_FALSE(m1 != nnm::Matrix3f({ 1.0f, 2.0f, 3.0f }, { -3.0f, -2.0f, -1.0f }, { 2.0f, -4.0f, 6.0f }));
        }

        constexpr nnm::Matrix3f m2({ 3.0f, -6.0f, -9.0f }, { 1.0f, 0.0f, 0.0f }, { -1.0f, 2.0f, 10.0f });

        test_section("operator+");
        {
            constexpr nnm::Matrix3f expected({ 4.0f, -4.0f, -6.0f }, { -2.0f, -2.0f, -1.0f }, { 1.0f, -2.0f, 16.0f });
            ASSERT((m1 + m2).approx_equal(expected));
        }

        test_section("operator+=");
        {
            auto m1_copy = m1;
            constexpr nnm::Matrix3f expected({ 4.0f, -4.0f, -6.0f }, { -2.0f, -2.0f, -1.0f }, { 1.0f, -2.0f, 16.0f });
            ASSERT((m1_copy += m2).approx_equal(expected));
        }

        test_section("operator-");
        {
            constexpr nnm::Matrix3f expected({ -2.0f, 8.0f, 12.0f }, { -4.0f, -2.0f, -1.0f }, { 3.0f, -6.0f, -4.0f });
            ASSERT((m1 - m2).approx_equal(expected));
        }

        test_section("operator-=");
        {
            auto m1_copy = m1;
            constexpr nnm::Matrix3f expected({ -2.0f, 8.0f, 12.0f }, { -4.0f, -2.0f, -1.0f }, { 3.0f, -6.0f, -4.0f });
            ASSERT((m1_copy -= m2).approx_equal(expected));
        }

        test_section("operator*(const Matrix3&)");
        {
            constexpr nnm::Matrix3f expected({ 3.0f, 54.0f, -39.0f }, { 1.0f, 2.0f, 3.0f }, { 13.0f, -46.0f, 55.0f });
            ASSERT((m1 * m2).approx_equal(expected));
        }

        test_section("operator*=(const Matrix3&)");
        {
            auto m1_copy = m1;
            constexpr nnm::Matrix3f expected({ 3.0f, 54.0f, -39.0f }, { 1.0f, 2.0f, 3.0f }, { 13.0f, -46.0f, 55.0f });
            ASSERT((m1_copy *= m2).approx_equal(expected));
        }

        test_section("operator*(const Vector3&)");
        {
            constexpr nnm::Vector3 v1(1.0f, -2.0f, 3.0f);
            ASSERT((m1 * v1).approx_equal({ 13.0f, -6.0f, 23.0f }));
        }

        test_section("operator*(float)");
        {
            constexpr nnm::Matrix3f expected(
                { 5.0f, 10.0f, 15.0f }, { -15.0f, -10.0f, -5.0f }, { 10.0f, -20.0f, 30.0f });
            ASSERT((m1 * 5.0f).approx_equal(expected));
        }

        test_section("operator*(float, const Matrix3&)");
        {
            constexpr nnm::Matrix3f expected(
                { 5.0f, 10.0f, 15.0f }, { -15.0f, -10.0f, -5.0f }, { 10.0f, -20.0f, 30.0f });
            ASSERT((5.0f * m1).approx_equal(expected));
        }

        test_section("operator*=(float)");
        {
            auto m1_copy = m1;
            constexpr nnm::Matrix3f expected(
                { 5.0f, 10.0f, 15.0f }, { -15.0f, -10.0f, -5.0f }, { 10.0f, -20.0f, 30.0f });
            ASSERT((m1_copy *= 5.0f).approx_equal(expected));
        }

        test_section("operator/(float)");
        {
            constexpr nnm::Matrix3f expected(
                { 0.5f, 1.0f, 3.0f / 2.0f }, { -3.0f / 2.0f, -1.0f, -0.5f }, { 1.0f, -2.0f, 3.0f });
            ASSERT((m1 / 2.0f).approx_equal(expected));
        }

        test_section("operator/(float, const Matrix3&)");
        {
            constexpr nnm::Matrix3f expected(
                { 2.0f, 1.0f, 0.666666f }, { -0.6666666f, -1.0f, -2.0f }, { 1.0f, -0.5f, 0.3333333f });
            ASSERT((2.0f / m1).approx_equal(expected));
        }

        test_section("operator/=");
        {
            auto m1_copy = m1;
            constexpr nnm::Matrix3f expected(
                { 0.5f, 1.0f, 3.0f / 2.0f }, { -3.0f / 2.0f, -1.0f, -0.5f }, { 1.0f, -2.0f, 3.0f });
            ASSERT((m1_copy /= 2.0f).approx_equal(expected));
        }

        test_section("operator<");
        {
            ASSERT_FALSE(m1 < nnm::Matrix3f::identity());
            ASSERT(m1 < nnm::Matrix3f::all(10.0f));
        }

        test_section("operator bool");
        {
            ASSERT_FALSE(static_cast<bool>(nnm::Matrix3f::zero()));
            ASSERT(static_cast<bool>(nnm::Matrix3f::identity()));
        }
    }

    test_case("Transform2");
    {
        test_section("Transform2");
        {
            constexpr nnm::Transform2f default_transform;
            ASSERT(default_transform.matrix == nnm::Matrix3f::identity());
        }

        test_section("Transform2(const Transform2<Other>&)");
        {
            constexpr nnm::Transform2d t1({ { 1.0, 2.0, 3.0 }, { -0.5, -0.75, 0.1 }, { 4.0, 28.0, 100.0 } });
            constexpr nnm::Transform2f t2(t1);
            ASSERT(t2.matrix.columns[0] == nnm::Vector3f(1.0f, 2.0f, 3.0f));
            ASSERT(t2.matrix.columns[1] == nnm::Vector3f(-0.5f, -0.75f, 0.1f));
            ASSERT(t2.matrix.columns[2] == nnm::Vector3f(4.0f, 28.0f, 100.0f));
        }

        test_section("Transform2(const Matrix3&)");
        {
            constexpr nnm::Transform2 transform_matrix(nnm::Matrix3f::all(3.0f));
            ASSERT(transform_matrix.matrix == nnm::Matrix3f::all(3.0f));
        }

        test_section("from_basis_translation");
        {
            constexpr nnm::Basis2f basis({ { 1.0f, 2.0f }, { 3.0f, 4.0f } });
            constexpr nnm::Vector2 pos(-1.0f, 2.0f);
            const auto transform_basis_pos = nnm::Transform2f::from_basis_translation(basis, pos);
            constexpr nnm::Matrix3f expected({ 1.0f, 2.0f, 0.0f }, { 3.0f, 4.0f, 0.0f }, { -1.0f, 2.0f, 1.0f });
            ASSERT(transform_basis_pos.matrix.approx_equal(expected));
        }

        test_section("from_basis");
        {
            constexpr nnm::Basis2f basis({ { 1.0f, 2.0f }, { 3.0f, 4.0f } });
            constexpr nnm::Matrix3f expected({ 1.0f, 2.0f, 0.0f }, { 3.0f, 4.0f, 0.0f }, { 0.0f, 0.0f, 1.0f });
            const auto transform_basis = nnm::Transform2f::from_basis(basis);
            ASSERT(transform_basis.matrix.approx_equal(expected));
        }

        test_section("from_translation");
        {
            constexpr nnm::Vector2 pos(-1.0f, 2.0f);
            const auto transform_pos = nnm::Transform2f::from_translation(pos);
            constexpr nnm::Matrix3f expected({ 1.0f, 0.0f, 0.0f }, { 0.0f, 1.0f, 0.0f }, { -1.0f, 2.0f, 1.0f });
            ASSERT(transform_pos.matrix.approx_equal(expected));
        }

        test_section("from_rotation");
        {
            const auto transform_rot = nnm::Transform2f::from_rotation(nnm::pi<float>() / 2.0f);
            constexpr nnm::Matrix3f expected({ 0.0f, 1.0f, 0.0f }, { -1.0f, 0.0f, 0.0f }, { 0.0f, 0.0f, 1.0f });
            ASSERT(transform_rot.matrix.approx_equal(expected));
        }

        test_section("from_scale");
        {
            const auto transform_scale = nnm::Transform2f::from_scale({ -2.0f, 3.0f });
            constexpr nnm::Matrix3f expected({ -2.0f, 0.0f, 0.0f }, { 0.0f, 3.0f, 0.0f }, { 0.0f, 0.0f, 1.0f });
            ASSERT(transform_scale.matrix.approx_equal(expected));
        }

        test_section("from_shear_x");
        {
            const auto t = nnm::Transform2f::from_shear_x(nnm::pi<float>() / 9.0f);
            constexpr nnm::Transform2f expected(
                { { 1.0f, 0.0f, 0.0f }, { 0.3639702343f, 1.0f, 0.0f }, { 0.0f, 0.0f, 1.0f } });
            ASSERT(t.approx_equal(expected));
        }

        test_section("from_shear_y");
        {
            const auto t = nnm::Transform2f::from_shear_y(-nnm::pi<float>() / 8.0f);
            constexpr nnm::Transform2f expected(
                { { 1.0f, -0.4142135624f, 0.0f }, { 0.0f, 1.0f, 0.0f }, { 0.0f, 0.0f, 1.0f } });
            ASSERT(t.approx_equal(expected));
        }

        test_section("trace");
        {
            constexpr nnm::Transform2f t({ { 1.0f, -2.0f, 0.5f }, { -0.75f, 10.0f, 20.0f }, { 1.5f, -0.2f, 1.0f } });
            ASSERT(nnm::approx_equal(t.trace(), 12.0f));
        }

        test_section("determinant");
        {
            constexpr nnm::Transform2f t({ { 1.0f, -2.0f, 0.5f }, { -0.75f, 10.0f, 20.0f }, { 1.5f, -0.2f, 1.0f } });
            ASSERT(nnm::approx_equal(t.determinant(), -54.925f));
        }

        test_section("unchecked_inverse");
        {
<<<<<<< HEAD
            constexpr nnm::Transform2 t({ { 1.0f, -2.0f, 0.5f }, { -0.75f, 10.0f, 20.0f }, { 1.5f, -0.2f, 1.0f } });
            constexpr nnm::Transform2 expected(
=======
            constexpr nnm::Transform2f t({ { 1.0f, -2.0f, 0.5f }, { -0.75f, 10.0f, 20.0f }, { 1.5f, -0.2f, 1.0f } });
            constexpr nnm::Transform2f expected(
>>>>>>> 1650dfc6
                { { -0.254893f, -0.0345926f, 0.819299f },
                  { -0.559854f, -0.00455166f, 0.37096f },
                  { 0.270369f, 0.0509786f, -0.154756f } });
            ASSERT(t.unchecked_inverse().approx_equal(expected));
        }

        test_section("inverse");
        {
<<<<<<< HEAD
            constexpr nnm::Transform2 t({ { 1.0f, -2.0f, 0.5f }, { -0.75f, 10.0f, 20.0f }, { 1.5f, -0.2f, 1.0f } });
            constexpr nnm::Transform2 expected(
=======
            constexpr nnm::Transform2f t({ { 1.0f, -2.0f, 0.5f }, { -0.75f, 10.0f, 20.0f }, { 1.5f, -0.2f, 1.0f } });
            constexpr nnm::Transform2f expected(
>>>>>>> 1650dfc6
                { { -0.254893f, -0.0345926f, 0.819299f },
                  { -0.559854f, -0.00455166f, 0.37096f },
                  { 0.270369f, 0.0509786f, -0.154756f } });
            ASSERT(t.inverse().has_value() && t.inverse().value().approx_equal(expected));
            ASSERT_FALSE(nnm::Transform2(nnm::Matrix3f::zero()).inverse().has_value());
        }

        test_section("valid");
        {
            ASSERT(nnm::Transform2(nnm::Matrix3f::identity()).valid());
            ASSERT_FALSE(nnm::Transform2(nnm::Matrix3f::zero()).valid());
        }

        test_section("affine");
        {
            ASSERT(nnm::Transform2(nnm::Matrix3f::identity()).affine());
            ASSERT_FALSE(nnm::Transform2(nnm::Matrix3f::zero()).affine());
        }

        constexpr nnm::Transform2f t1({ { 1.0f, -2.0f, 0.0f }, { -3.0f, 4.0f, 0.0f }, { -1.0f, 2.0f, 1.0f } });

        test_section("basis");
        {
            ASSERT(t1.basis() == nnm::Basis2f({ { 1.0f, -2.0f }, { -3.0f, 4.0f } }));
        }

        test_section("translation");
        {
            ASSERT(t1.translation() == nnm::Vector2(-1.0f, 2.0f));
        }

        test_section("translate");
        {
            constexpr nnm::Transform2f expected(
                { { 1.0f, -2.0f, 0.0f }, { -3.0f, 4.0f, 0.0f }, { 0.0f, -0.5f, 1.0f } });
            const nnm::Transform2f t2 = t1.translate({ 1.0f, -2.5f });
            ASSERT(t2.approx_equal(expected));
        }

        test_section("translate_local");
        {
            constexpr nnm::Transform2f expected(
                { { 1.0f, -2.0f, 0.0f }, { -3.0f, 4.0f, 0.0f }, { 7.5f, -10.0f, 1.0f } });
            const nnm::Transform2f t2 = t1.translate_local({ 1.0f, -2.5f });
            ASSERT(t2.approx_equal(expected));
        }

        test_section("rotate");
        {
            const auto t = nnm::Transform2f::from_basis_translation(nnm::Basis2f(), { 1.0f, -2.0f });
            const auto t_rotated = t.rotate(nnm::pi<float>() / 2.0f);
            const auto t_expected = nnm::Transform2f::from_basis_translation(
                nnm::Basis2f::from_rotation(nnm::pi<float>() / 2.0f), { 2.0f, 1.0f });
            ASSERT(t_rotated.approx_equal(t_expected));
        }

        test_section("rotate_local");
        {
            const auto t = nnm::Transform2f::from_basis_translation(nnm::Basis2f(), { 1.0f, -2.0f });
            const auto t_rotated = t.rotate_local(nnm::pi<float>() / 2.0f);
            const auto t_expected = nnm::Transform2f::from_basis_translation(
                nnm::Basis2f::from_rotation(nnm::pi<float>() / 2.0f), { 1.0f, -2.0f });
            ASSERT(t_rotated.approx_equal(t_expected));
        }

        const auto t2 = nnm::Transform2f::from_basis_translation(
            nnm::Basis2f::from_rotation(nnm::pi<float>() / 2.0f), { 1.0f, -2.0f });
        const auto t3
            = nnm::Transform2f::from_basis_translation(nnm::Basis2f::from_rotation(nnm::pi<float>()), { -3.0f, 4.0f });

        test_section("scale");
        {
            const auto t_scaled = t2.scale({ 2.0f, -3.0f });
            const auto t_expected
                = nnm::Transform2f::from_basis_translation(t2.basis().scale({ 2.0f, -3.0f }), { 2.0f, 6.0f });
            ASSERT(t_scaled.approx_equal(t_expected));
        }

        test_section("scale_local");
        {
            const auto t_scaled = t2.scale_local({ 2.0f, -3.0f });
            const auto t_expected
                = nnm::Transform2f::from_basis_translation(t2.basis().scale_local({ 2.0f, -3.0f }), { 1.0f, -2.0f });
            ASSERT(t_scaled.approx_equal(t_expected));
        }

        test_section("shear_x");
        {
            constexpr nnm::Transform2f t4({ { 1.0f, -2.0f, 3.0f }, { -3.0f, 4.0f, -2.0f }, { -1.0f, 2.0f, 1.0f } });
            constexpr nnm::Transform2f expected(
                { { 0.27206f, -2.0f, 3.0f }, { -1.54412f, 4.0f, -2.0f }, { -0.27206f, 2.0f, 1.0f } });
            ASSERT(t4.shear_x(nnm::pi<float>() / 9.0f).approx_equal(expected));
        }

        test_section("shear_x_local");
        {
            constexpr nnm::Transform2f t4({ { 1.0f, -2.0f, 3.0f }, { -3.0f, 4.0f, -2.0f }, { -1.0f, 2.0f, 1.0f } });
            constexpr nnm::Transform2f expected(
                { { 1.0f, -2.0f, 3.0f }, { -2.63603f, 3.27206f, -0.908089f }, { -1.0f, 2.0f, 1.0f } });
            ASSERT(t4.shear_x_local(nnm::pi<float>() / 9.0f).approx_equal(expected));
        }

        test_section("shear_y");
        {
            constexpr nnm::Transform2f t4({ { 1.0f, -2.0f, 3.0f }, { -3.0f, 4.0f, -2.0f }, { -1.0f, 2.0f, 1.0f } });
            constexpr nnm::Transform2f expected(
                { { 1.0f, -2.3874f, 3.0f }, { -3.0f, 5.16221f, -2.0f }, { -1.0f, 2.3874f, 1.0f } });
            ASSERT(t4.shear_y(-nnm::pi<float>() / 8.5f).approx_equal(expected));
        }

        test_section("shear_y_local");
        {
            constexpr nnm::Transform2f t4({ { 1.0f, -2.0f, 3.0f }, { -3.0f, 4.0f, -2.0f }, { -1.0f, 2.0f, 1.0f } });
            constexpr nnm::Transform2f expected(
                { { 2.16221f, -3.54961f, 3.7748f }, { -3.0f, 4.0f, -2.0f }, { -1.0f, 2.0f, 1.0f } });
            ASSERT(t4.shear_y_local(-nnm::pi<float>() / 8.5f).approx_equal(expected));
        }

        test_section("transform");
        {
            const auto t_transformed = t2.transform(t3);
            const auto t_expected = nnm::Transform2f::from_basis_translation(
                nnm::Basis2f::from_rotation(3.0f * nnm::pi<float>() / 2.0f), { -4.0f, 6.0f });
            ASSERT(t_transformed.approx_equal(t_expected));
        }

        test_section("transform_local");
        {
            const auto t_transformed = t2.transform_local(t3);
            const auto t_expected = nnm::Transform2f::from_basis_translation(
                nnm::Basis2f::from_rotation(3.0f * nnm::pi<float>() / 2.0f), { -3.0f, -5.0f });
            ASSERT(t_transformed.approx_equal(t_expected));
        }

        test_section("approx_equal");
        {
            nnm::Transform2f t(
                { { 0.999999f, 0.0000001f, -0.0000001f }, { 0.0f, 1.00000001f, 0.0f }, { 0.0f, -0.0000001f, 1.0f } });
            ASSERT(t.approx_equal(nnm::Transform2f()));
        }

        test_section("at");
        {
            constexpr nnm::Transform2f t4({ { 1.0f, -2.0f, 3.0f }, { -3.0f, 4.0f, -2.0f }, { -1.0f, 2.0f, 1.5f } });
            ASSERT(t4.at(0, 0) == 1.0f);
            ASSERT(t4.at(1, 2) == -2.0f);
            ASSERT(t4.at(2, 2) == 1.5f);
        }

        test_section("operator[]");
        {
            constexpr nnm::Transform2f t4({ { 1.0f, -2.0f, 3.0f }, { -3.0f, 4.0f, -2.0f }, { -1.0f, 2.0f, 1.5f } });
            ASSERT(t4[0] == nnm::Vector3(1.0f, -2.0f, 3.0f));
            ASSERT(t4[1] == nnm::Vector3(-3.0f, 4.0f, -2.0f));
            ASSERT(t4[2] == nnm::Vector3(-1.0f, 2.0f, 1.5f));
        }

        test_section("operator==");
        {
            constexpr nnm::Transform2f t4({ { 1.0f, -2.0f, 3.0f }, { -3.0f, 4.0f, -2.0f }, { -1.0f, 2.0f, 1.5f } });
            constexpr nnm::Transform2f t5({ { -1.0f, -20.0f, 3.0f }, { -35.0f, 4.0f, 2.0f }, { 0.0f, 2.0f, 1.5f } });
            constexpr nnm::Transform2f t6 = t4;
            ASSERT(t4 == t6);
            ASSERT_FALSE(t4 == t5);
        }

        test_section("operator!=");
        {
            constexpr nnm::Transform2f t4({ { 1.0f, -2.0f, 3.0f }, { -3.0f, 4.0f, -2.0f }, { -1.0f, 2.0f, 1.5f } });
            constexpr nnm::Transform2f t5({ { -1.0f, -20.0f, 3.0f }, { -35.0f, 4.0f, 2.0f }, { 0.0f, 2.0f, 1.5f } });
            constexpr nnm::Transform2f t6 = t4;
            ASSERT(t4 != t5);
            ASSERT_FALSE(t4 != t6);
        }

        test_section("operator<");
        {
            constexpr nnm::Transform2f t4({ { 1.0f, -2.0f, 3.0f }, { -3.0f, 4.0f, -2.0f }, { -1.0f, 2.0f, 1.5f } });
            constexpr nnm::Transform2f t5({ { -1.0f, -20.0f, 3.0f }, { -35.0f, 4.0f, 2.0f }, { 0.0f, 2.0f, 1.5f } });
            ASSERT(t5 < t4);
            ASSERT_FALSE(t4 < t5);
        }
    }

    test_case("Basis3");
    {
        test_section("Basis3()");
        {
            constexpr nnm::Basis3f b1;
            ASSERT(b1.matrix == nnm::Matrix3f::identity());
        }

        test_section("Basis3(const Basis3<Other>&)");
        {
            constexpr nnm::Basis3d b1({ { 1.0, 2.0, 3.0 }, { -0.5, -0.75, 0.1 }, { 2.0, 88.0, -101.0 } });
            constexpr nnm::Basis3f b2(b1);
            ASSERT(b2.matrix.columns[0] == nnm::Vector3f(1.0f, 2.0f, 3.0f));
            ASSERT(b2.matrix.columns[1] == nnm::Vector3f(-0.5f, -0.75f, 0.1f));
            ASSERT(b2.matrix.columns[2] == nnm::Vector3f(2.0f, 88.0f, -101.0f));
        }

        test_section("Basis3(const Matrix3&)");
        {
            constexpr nnm::Matrix3f m1 { { 1.0f, 2.0f, 0.0f }, { 3.0f, 4.0f, 0.0f }, { 3.0f, -8.0f, 1.0f } };
            constexpr nnm::Basis3f b2(m1);
            ASSERT(b2.matrix == m1);
        }

        test_section("from_rotation_axis_angle");
        {
            auto b1 = nnm::Basis3f::from_rotation_axis_angle({ 0.0f, 1.0f, 0.0f }, nnm::pi<float>());
            ASSERT(b1.matrix.approx_equal({ { -1.0f, 0.0f, 0.0f }, { 0.0f, 1.0f, 0.0f }, { 0.0f, 0.0f, -1.0f } }))
            auto b2 = nnm::Basis3f::from_rotation_axis_angle({ 2.0f, 0.0f, 0.0f }, nnm::pi<float>() / 4.0f);
            ASSERT(b2.matrix.approx_equal(
                { { 1.0f, 0.0f, 0.0f }, { 0.0f, 0.707107f, 0.707107f }, { 0.0f, -0.707107f, 0.707107f } }));
        }

        test_section("from_rotation_quaternion");
        {
            auto b = nnm::Basis3f::from_rotation_quaternion(
                nnm::Quaternion(0.110511f, 0.0276278f, -0.0138139f, 0.9933948f));
            constexpr nnm::Basis3f expected(
                { { 0.9980918f, -0.0213389f, -0.0579437f },
                  {
                      0.0335516f,
                      0.9751930f,
                      0.2187989f,
                  },
                  { 0.0518374f, -0.2203254f, 0.9740480f } });
            ASSERT(b.approx_equal(expected));
        }

        test_section("from_scale");
        {
            constexpr auto b1 = nnm::Basis3f::from_scale({ -1.0f, 2.0f, 3.0f });
            ASSERT(b1.matrix.approx_equal({ { -1.0f, 0.0f, 0.0f }, { 0.0f, 2.0f, 0.0f }, { 0.0f, 0.0f, 3.0f } }));
        }

        test_section("from_shear_x");
        {
            auto b1 = nnm::Basis3f::from_shear_x(0.5f, -0.1f);
            ASSERT(b1.matrix.approx_equal(
                { { 1.0f, 0.0f, 0.0f }, { 0.5463024898f, 1.0f, 0.0f }, { -0.1003346721f, 0.0f, 1.0f } }));
        }

        test_section("from_shear_y");
        {
            auto b1 = nnm::Basis3f::from_shear_y(0.5f, -0.1f);
            ASSERT(b1.approx_equal(
                nnm::Basis3f({ { 1.0f, 0.5463024898f, 0.0f }, { 0.0f, 1.0f, 0.0f }, { 0.0f, -0.1003346721f, 1.0f } })));
        }

        test_section("from_shear_z");
        {
            auto b1 = nnm::Basis3f::from_shear_z(0.5f, -0.1f);
            ASSERT(b1.approx_equal(
                nnm::Basis3f({ { 1.0f, 0.0f, 0.5463024898f }, { 0.0f, 1.0f, -0.1003346721f }, { 0.0f, 0.0f, 1.0f } })));
        }

        test_section("trace");
        {
            constexpr nnm::Basis3f b({ { 1.0f, -2.0f, 0.5f }, { -0.75f, 10.0f, 20.0f }, { 1.5f, -0.2f, 1.0f } });
            ASSERT(nnm::approx_equal(b.trace(), 12.0f));
        }

        test_section("determinant");
        {
            constexpr nnm::Basis3f b({ { 1.0f, -2.0f, 0.5f }, { -0.75f, 10.0f, 20.0f }, { 1.5f, -0.2f, 1.0f } });
            ASSERT(nnm::approx_equal(b.determinant(), -54.925f));
        }

        test_section("unchecked_inverse");
        {
<<<<<<< HEAD
            constexpr nnm::Basis3 b({ { 1.0f, -2.0f, 0.5f }, { -0.75f, 10.0f, 20.0f }, { 1.5f, -0.2f, 1.0f } });
            constexpr nnm::Basis3 expected(
=======
            constexpr nnm::Basis3f b({ { 1.0f, -2.0f, 0.5f }, { -0.75f, 10.0f, 20.0f }, { 1.5f, -0.2f, 1.0f } });
            constexpr nnm::Basis3f expected(
>>>>>>> 1650dfc6
                { { -0.254893f, -0.0345926f, 0.819299f },
                  { -0.559854f, -0.00455166f, 0.37096f },
                  { 0.270369f, 0.0509786f, -0.154756f } });
            ASSERT(b.unchecked_inverse().approx_equal(expected));
        }

        test_section("inverse");
        {
<<<<<<< HEAD
            constexpr nnm::Basis3 b({ { 1.0f, -2.0f, 0.5f }, { -0.75f, 10.0f, 20.0f }, { 1.5f, -0.2f, 1.0f } });
            constexpr nnm::Basis3 expected(
=======
            constexpr nnm::Basis3f b({ { 1.0f, -2.0f, 0.5f }, { -0.75f, 10.0f, 20.0f }, { 1.5f, -0.2f, 1.0f } });
            constexpr nnm::Basis3f expected(
>>>>>>> 1650dfc6
                { { -0.254893f, -0.0345926f, 0.819299f },
                  { -0.559854f, -0.00455166f, 0.37096f },
                  { 0.270369f, 0.0509786f, -0.154756f } });
            ASSERT(b.inverse().has_value() && b.inverse().value().approx_equal(expected));
            ASSERT_FALSE(nnm::Basis3(nnm::Matrix3f::zero()).inverse().has_value());
        }

        test_section("valid");
        {
            nnm::Basis3 b1(nnm::Matrix3f::zero());
            ASSERT_FALSE(b1.valid());
            nnm::Basis3f b2;
            ASSERT(b2.valid());
            nnm::Basis3f b3({ { 1.0f, 2.0f, 3.0f }, { 2.0f, 4.0f, 6.0f }, { 3.0f, 6.0f, 9.0f } });
            ASSERT_FALSE(b3.valid());
            nnm::Basis3f b4({ { 1.0f, 2.0f, 3.0f }, { 3.0f, 1.0f, 3.0f }, { -2.0f, 3.0f, 1.0f } });
            ASSERT(b4.valid());
        }

        test_section("rotate_axis_angle");
        {
            auto b1 = nnm::Basis3f::from_rotation_axis_angle({ 1.0f, 0.0f, 0.0f }, nnm::pi<float>() / 2.0f);
            nnm::Basis3 b1_rot = b1.rotate_axis_angle({ 0.0f, 2.0f, 0.0f }, nnm::pi<float>() / 4.0f);
            ASSERT(b1_rot.matrix.approx_equal(
                { { 0.707107f, 0.0f, -0.707107f }, { 0.707107f, 0.0f, 0.707107f }, { 0.0f, -1.0f, 0.0f } }));
        }

        test_section("rotate_axis_angle_local");
        {
            auto b1 = nnm::Basis3f::from_rotation_axis_angle({ 0.0f, 1.0f, 0.0f }, -nnm::pi<float>() / 4.0f);
            nnm::Basis3 b1_rot = b1.rotate_axis_angle_local({ 0.0f, 0.0f, 3.0f }, nnm::pi<float>() / 2.0f);
            ASSERT(b1_rot.matrix.approx_equal(
                { { 0.0f, 1.0f, 0.0f }, { -0.707107f, 0.0f, -0.707107f }, { -0.707107f, 0.0f, 0.707107f } }))
        }

        test_section("rotate_quaternion");
        {
            constexpr nnm::Basis3f b({ { 1.0f, -2.0f, 0.5f }, { -0.75f, 10.0f, 20.0f }, { 1.5f, -0.2f, 1.0f } });
            constexpr nnm::Quaternion q(0.110511f, 0.0276278f, -0.0138139f, 0.9933948f);
<<<<<<< HEAD
            constexpr nnm::Basis3 expected(
=======
            constexpr nnm::Basis3f expected(
>>>>>>> 1650dfc6
                { { 0.956907f, -2.08189f, -0.0085175f },
                  { 0.623695f, 5.36143f, 21.7124f },
                  { 1.54226f, -0.447372f, 0.843373f } });
            ASSERT(b.rotate_quaternion(q).approx_equal(expected));
        }

        test_section("rotate_quaternion_local");
        {
            constexpr nnm::Basis3f b({ { 1.0f, -2.0f, 0.5f }, { -0.75f, 10.0f, 20.0f }, { 1.5f, -0.2f, 1.0f } });
            constexpr nnm::Quaternion q(0.110511f, 0.0276278f, -0.0138139f, 0.9933948f);
<<<<<<< HEAD
            constexpr nnm::Basis3 expected(
=======
            constexpr nnm::Basis3f expected(
>>>>>>> 1650dfc6
                { { 0.92718f, -2.19798f, 0.0143242f },
                  { -0.369645f, 9.64107f, 19.7394f },
                  { 1.67815f, -2.50174f, -3.40654f } });
            ASSERT(b.rotate_quaternion_local(q).approx_equal(expected));
        }

        test_section("scale");
        {
            auto b1 = nnm::Basis3f::from_rotation_axis_angle({ 0.0f, 1.0f, 0.0f }, nnm::pi<float>() / 2.0f);
            nnm::Basis3 b1_scaled = b1.scale({ 2.0f, -1.0f, 0.4f });
            ASSERT(
                b1_scaled.matrix.approx_equal({ { 0.0f, 0.0f, -0.4f }, { 0.0f, -1.0f, 0.0f }, { 2.0f, 0.0f, 0.0f } }));
        }

        test_section("scale_local");
        {
            auto b1 = nnm::Basis3f::from_rotation_axis_angle({ 0.0f, 0.0f, 1.0f }, -nnm::pi<float>() / 4.0f);
            nnm::Basis3 b1_scaled = b1.scale_local({ 0.6f, 2.0f, -1.5f });
            ASSERT(b1_scaled.matrix.approx_equal(
                { { 0.424264f, -0.424264f, 0.0f }, { 1.41421f, 1.41421f, 0.0f }, { 0.0f, 0.0f, -1.5f } }));
        }

        test_section("shear_x");
        {
            auto b1 = nnm::Basis3f::from_rotation_axis_angle({ 1.0f, 0.0f, 0.0f }, nnm::pi<float>());
            auto b1_sheared = b1.shear_x(1.5f, -0.1f);
            ASSERT(b1_sheared.matrix.approx_equal(
                { { 1.0f, 0.0f, 0.0f }, { -14.1014204f, -1.0f, 0.0f }, { 0.10034f, 0.0f, -1.0f } }))
        }

        test_section("shear_x_local");
        {
            auto b1 = nnm::Basis3f::from_rotation_axis_angle({ 1.0f, 0.0f, 0.0f }, nnm::pi<float>());
            auto b1_sheared = b1.shear_x_local(1.5f, -0.1f);
            ASSERT(b1_sheared.matrix.approx_equal(
                { { 1.0f, 0.0f, 0.0f }, { 14.1014f, -1.0f, 0.0f }, { -0.10033f, 0.0f, -1.0f } }))
        }

        test_section("shear_y");
        {
            auto b1 = nnm::Basis3f::from_rotation_axis_angle({ 1.0f, 0.0f, 0.0f }, nnm::pi<float>());
            auto b1_sheared = b1.shear_y(-1.5f, -0.1f);
            ASSERT(b1_sheared.matrix.approx_equal(
                { { 1.0f, -14.1014204f, 0.0f }, { 0.0f, -1.0f, 0.0f }, { 0.0f, 0.10033f, -1.0f } }))
        }

        test_section("shear_y_local");
        {
            auto b1 = nnm::Basis3f::from_rotation_axis_angle({ 1.0f, 0.0f, 0.0f }, nnm::pi<float>());
            auto b1_sheared = b1.shear_y_local(1.3f, 0.3f);
            ASSERT(b1_sheared.matrix.approx_equal(
                { { 1.0f, -3.6021f, 0.0f }, { 0.0f, -1.0f, 0.0f }, { 0.0f, -0.30934f, -1.0f } }))
        }

        test_section("shear_z");
        {
            auto b1 = nnm::Basis3f::from_rotation_axis_angle({ 1.0f, 0.0f, 0.0f }, nnm::pi<float>());
            auto b1_sheared = b1.shear_z(1.2f, -0.8f);
            ASSERT(b1_sheared.matrix.approx_equal(
                { { 1.0f, 0.0f, 2.572152f }, { 0.0f, -1.0f, 1.029639f }, { 0.0f, 0.0f, -1.0f } }))
        }

        test_section("shear_z_local");
        {
            auto b1 = nnm::Basis3f::from_rotation_axis_angle({ 1.0f, 0.0f, 0.0f }, nnm::pi<float>());
            auto b1_sheared = b1.shear_z_local(-1.2f, 0.8f);
            ASSERT(b1_sheared.matrix.approx_equal(
                { { 1.0f, 0.0f, 2.5721516f }, { 0.0f, -1.0f, -1.029639f }, { 0.0f, 0.0f, -1.0f } }));
        }

        test_section("transform");
        {
            nnm::Basis3f b1({ { 1.0f, 2.0f, 3.0f }, { 2.0f, -3.0f, 0.1f }, { 1.5f, 0.0f, 1.0f } });
            nnm::Basis3f b2({ { 2.0f, 1.5f, 0.0f }, { 1.0f, 2.0f, -3.0f }, { 10.0f, 2.0f, -35.0f } });
            auto b3 = b1.transform(b2);
            ASSERT(
                b3.matrix.approx_equal({ { 34.0f, 11.5f, -111.0f }, { 2.0f, -2.8f, 5.5f }, { 13.0f, 4.25f, -35.0f } }))
        }

        test_section("transform_local");
        {
            nnm::Basis3f b1({ { 1.0f, 2.0f, 3.0f }, { 2.0f, -3.0f, 0.1f }, { 1.5f, 0.0f, 1.0f } });
            nnm::Basis3f b2({ { 2.0f, 1.5f, 0.0f }, { 1.0f, 2.0f, -3.0f }, { 10.0f, 2.0f, -35.0f } });
            auto b3 = b1.transform_local(b2);
            ASSERT(b3.matrix.approx_equal({ { 5.0f, -0.5f, 6.15f }, { 0.5f, -4.0f, 0.2f }, { -38.5f, 14.0f, -4.8f } }))
        }

        test_section("approx_equal");
        {
            nnm::Basis3f b1({ { 1.000001f, -0.00001f, 0.0f }, { 0.0f, 0.99999999f, 0.000001f }, { 0.0f, 0.0f, 1.0f } });
            ASSERT(b1.approx_equal(nnm::Basis3f()));
        }

        constexpr nnm::Basis3f b1({ { 1.0f, 2.0f, 3.0f }, { 2.0f, -3.0f, 0.1f }, { 1.5f, 0.0f, 1.0f } });
        constexpr nnm::Basis3f b2({ { 2.0f, 1.5f, 0.0f }, { 1.0f, 2.0f, -3.0f }, { 10.0f, 2.0f, -35.0f } });

        test_section("at");
        {
            ASSERT(b1.at(0, 0) == 1.0f);
            ASSERT(b1.at(1, 2) == 0.1f);
            ASSERT(b2.at(2, 2) == -35.0f);
        }

        test_section("operator[]");
        {
            ASSERT(b1[0] == nnm::Vector3(1.0f, 2.0f, 3.0f));
            ASSERT(b1[1] == nnm::Vector3(2.0f, -3.0f, 0.1f));
            ASSERT(b2[2] == nnm::Vector3(10.0f, 2.0f, -35.0f));
        }

        test_section("operator==");
        {
            ASSERT(b1 == b1);
            ASSERT_FALSE(b1 == b2);
        }

        test_section("operator!=");
        {
            ASSERT_FALSE(b1 != b1);
            ASSERT(b1 != b2);
        }

        test_section("operator<");
        {
            ASSERT(b1 < b2);
            ASSERT_FALSE(b2 < b1);
        }
    }

    test_case("Matrix4");
    {
        test_section("Matrix4()");
        {
            constexpr nnm::Matrix4f m1;
            ASSERT(m1.columns[0] == nnm::Vector4f(1.0f, 0.0f, 0.0f, 0.0f));
            ASSERT(m1.columns[1] == nnm::Vector4f(0.0f, 1.0f, 0.0f, 0.0f));
            ASSERT(m1.columns[2] == nnm::Vector4f(0.0f, 0.0f, 1.0f, 0.0f));
            ASSERT(m1.columns[3] == nnm::Vector4f(0.0f, 0.0f, 0.0f, 1.0f));
        }

        test_section("Matrix4(const Matrix4<Other>&)");
        {
            constexpr nnm::Matrix4d m1(
                { 1.0, 2.0, 3.0, 4.0 },
                { -0.5, 0.75, 0.6, 0.1 },
                { -100.0, -88.0, 28.0, 0.0 },
                { 1.0, 29.0, -89.0, 67.0 });
            constexpr nnm::Matrix4f m2(m1);
<<<<<<< HEAD
            ASSERT(m2.col0_row0 == 1.0f);
            ASSERT(m2.col0_row1 == 2.0f);
            ASSERT(m2.col0_row2 == 3.0f);
            ASSERT(m2.col0_row3 == 4.0f);
            ASSERT(m2.col1_row0 == -0.5f);
            ASSERT(m2.col1_row1 == 0.75f);
            ASSERT(m2.col1_row2 == 0.6f);
            ASSERT(m2.col1_row3 == 0.1f);
            ASSERT(m2.col2_row0 == -100.0f);
            ASSERT(m2.col2_row1 == -88.0f);
            ASSERT(m2.col2_row2 == 28.0f);
            ASSERT(m2.col2_row3 == 0.0f);
            ASSERT(m2.col3_row0 == 1.0f);
            ASSERT(m2.col3_row1 == 29.0f);
            ASSERT(m2.col3_row2 == -89.0f);
            ASSERT(m2.col3_row3 == 67.0f);
=======
            ASSERT(m2.columns[0] == nnm::Vector4f(1.0f, 2.0f, 3.0f, 4.0f));
            ASSERT(m2.columns[1] == nnm::Vector4f(-0.5f, 0.75f, 0.6f, 0.1f));
            ASSERT(m2.columns[2] == nnm::Vector4f(-100.0f, -88.0f, 28.0f, 0.0f));
            ASSERT(m2.columns[3] == nnm::Vector4f(1.0f, 29.0f, -89.0f, 67.0f));
>>>>>>> 1650dfc6
        }

        test_section(
            "Matrix4(const Vector4&, const Vector4&, const Vector4&, "
            "const Vector4&)");
        {
<<<<<<< HEAD
            constexpr nnm::Matrix4 m3 { { 1.0f, 2.0f, 3.0f, 4.0f },
                                        { -1.0f, -2.0f, -3.0f, -4.0f },
                                        { 4.0f, 3.0f, 2.0f, 1.0f },
                                        { -4.0f, -3.0f, -2.0f, -1.0f } };
            ASSERT(m3.col0_row0 == 1.0f);
            ASSERT(m3.col0_row1 == 2.0f);
            ASSERT(m3.col0_row2 == 3.0f);
            ASSERT(m3.col0_row3 == 4.0f);
            ASSERT(m3.col1_row0 == -1.0f);
            ASSERT(m3.col1_row1 == -2.0f);
            ASSERT(m3.col1_row2 == -3.0f);
            ASSERT(m3.col1_row3 == -4.0f);
            ASSERT(m3.col2_row0 == 4.0f);
            ASSERT(m3.col2_row1 == 3.0f);
            ASSERT(m3.col2_row2 == 2.0f);
            ASSERT(m3.col2_row3 == 1.0f);
            ASSERT(m3.col3_row0 == -4.0f);
            ASSERT(m3.col3_row1 == -3.0f);
            ASSERT(m3.col3_row2 == -2.0f);
            ASSERT(m3.col3_row3 == -1.0f);
=======
            constexpr nnm::Matrix4f m3 { { 1.0f, 2.0f, 3.0f, 4.0f },
                                         { -1.0f, -2.0f, -3.0f, -4.0f },
                                         { 4.0f, 3.0f, 2.0f, 1.0f },
                                         { -4.0f, -3.0f, -2.0f, -1.0f } };
            ASSERT(m3.columns[0] == nnm::Vector4f(1.0f, 2.0f, 3.0f, 4.0f));
            ASSERT(m3.columns[1] == nnm::Vector4f(-1.0f, -2.0f, -3.0f, -4.0f));
            ASSERT(m3.columns[2] == nnm::Vector4f(4.0f, 3.0f, 2.0f, 1.0f));
            ASSERT(m3.columns[3] == nnm::Vector4f(-4.0f, -3.0f, -2.0f, -1.0f));
>>>>>>> 1650dfc6
        }

        test_section(
            "Matrix4(float, float, float, float, float, float, float, "
            "float, float, float, float, float, "
            "float, float, float, float)");
        {
            constexpr nnm::Matrix4 m2 { 1.0f, 2.0f, 3.0f, 4.0f, -1.0f, -2.0f, -3.0f, -4.0f,
                                        4.0f, 3.0f, 2.0f, 1.0f, -4.0f, -3.0f, -2.0f, -1.0f };
            ASSERT(m2.columns[0] == nnm::Vector4f(1.0f, 2.0f, 3.0f, 4.0f));
            ASSERT(m2.columns[1] == nnm::Vector4f(-1.0f, -2.0f, -3.0f, -4.0f));
            ASSERT(m2.columns[2] == nnm::Vector4f(4.0f, 3.0f, 2.0f, 1.0f));
            ASSERT(m2.columns[3] == nnm::Vector4f(-4.0f, -3.0f, -2.0f, -1.0f));
        }

        test_section("all");
        {
            constexpr auto m1 = nnm::Matrix4f::all(3.0f);
            ASSERT(m1.columns[0] == nnm::Vector4f::all(3.0f));
            ASSERT(m1.columns[1] == nnm::Vector4f::all(3.0f));
            ASSERT(m1.columns[2] == nnm::Vector4f::all(3.0f));
            ASSERT(m1.columns[3] == nnm::Vector4f::all(3.0f));
        }

        test_section("zero");
        {
            constexpr auto m2 = nnm::Matrix4f::zero();
            ASSERT(m2.columns[0] == nnm::Vector4f::zero());
            ASSERT(m2.columns[1] == nnm::Vector4f::zero());
            ASSERT(m2.columns[2] == nnm::Vector4f::zero());
            ASSERT(m2.columns[3] == nnm::Vector4f::zero());
        }

        test_section("one");
        {
            constexpr auto m3 = nnm::Matrix4f::one();
            ASSERT(m3.columns[0] == nnm::Vector4f::one());
            ASSERT(m3.columns[1] == nnm::Vector4f::one());
            ASSERT(m3.columns[2] == nnm::Vector4f::one());
            ASSERT(m3.columns[3] == nnm::Vector4f::one());
        }

        test_section("identity");
        {
            constexpr auto m4 = nnm::Matrix4f::identity();
            ASSERT(m4.columns[0] == nnm::Vector4f(1.0f, 0.0f, 0.0f, 0.0f));
            ASSERT(m4.columns[1] == nnm::Vector4f(0.0f, 1.0f, 0.0f, 0.0f));
            ASSERT(m4.columns[2] == nnm::Vector4f(0.0f, 0.0f, 1.0f, 0.0f));
            ASSERT(m4.columns[3] == nnm::Vector4f(0.0f, 0.0f, 0.0f, 1.0f));
        }

        constexpr nnm::Matrix4f m1 { { 1.0f, 2.0f, 3.0f, 4.0f },
                                     { -1.0f, -3.0f, -2.0f, -4.0f },
                                     { 3.0f, 2.0f, -1.0f, -4.0f },
                                     { -4.0f, 1.0f, -3.0f, 0.0f } };

        test_section("trace");
        {
            ASSERT(m1.trace() == -3.0f);
        }

        test_section("determinant");
        {
            ASSERT(nnm::approx_equal(m1.determinant(), -64.0f));
        }

        test_section("minor_matrix_at");
        {
            const nnm::Matrix3 m2 = m1.minor_matrix_at(0, 0);
            ASSERT(m2 == nnm::Matrix3f({ -3.0f, -2.0f, -4.0f }, { 2.0f, -1.0f, -4.0f }, { 1.0f, -3.0f, 0.0f }));

            const nnm::Matrix3 m3 = m1.minor_matrix_at(1, 2);
            ASSERT(m3 == nnm::Matrix3f({ 1.0f, 2.0f, 4.0f }, { 3.0f, 2.0f, -4.0f }, { -4.0f, 1.0f, 0.0f }));
        }

        test_section("minor_at");
        {
            ASSERT(nnm::approx_equal(m1.minor_at(0, 0), 64.0f));
            ASSERT(nnm::approx_equal(m1.minor_at(1, 2), 80.0f));
        }

        test_section("minor");
        {
            nnm::Matrix4f expected(
                { 64.0f, 32.0f, -96.0f, -56.0f },
                { -56.0f, -16.0f, 80.0f, 54.0f },
                { 8.0f, 16.0f, -16.0f, -18.0f },
                { -24.0f, -16.0f, 16.0f, 14.0f });
            ASSERT(m1.minor().approx_equal(expected));
        }

        test_section("cofactor_at");
        {
            ASSERT(nnm::approx_equal(m1.cofactor_at(0, 0), 64.0f));
            ASSERT(nnm::approx_equal(m1.cofactor_at(2, 1), -16.0f));
        }

        test_section("cofactor");
        {
            constexpr nnm::Matrix4f expected { { 64.0f, -32.0f, -96.0f, 56.0f },
                                               { 56.0f, -16.0f, -80.0f, 54.0f },
                                               { 8.0f, -16.0f, -16.0f, 18.0f },
                                               { 24.0f, -16.0f, -16.0f, 14.0f } };
            ASSERT(m1.cofactor().approx_equal(expected))
        }

        test_section("transpose");
        {
            constexpr nnm::Matrix4f expected { { 1.0f, -1.0f, 3.0f, -4.0f },
                                               { 2.0f, -3.0f, 2.0f, 1.0f },
                                               { 3.0f, -2.0f, -1.0f, -3.0f },
                                               { 4.0f, -4.0f, -4.0f, 0.0f } };
            ASSERT(m1.transpose() == expected);
        }

        test_section("adjugate");
        {
            constexpr nnm::Matrix4f expected { { 64.0f, 56.0f, 8.0f, 24.0f },
                                               { -32.0f, -16.0f, -16.0f, -16.0f },
                                               { -96.0f, -80.0f, -16.0f, -16.0f },
                                               { 56.0f, 54.0f, 18.0f, 14.0f } };
            ASSERT(m1.adjugate().approx_equal(expected));
        }

        test_section("unchecked_inverse");
        {
            constexpr nnm::Matrix4f expected { { -1.0f, -0.875f, -0.125f, -0.375f },
                                               { 0.5f, 0.25f, 0.25f, 0.25f },
                                               { 1.5f, 1.25f, 0.25f, 0.25f },
                                               { -0.875f, -0.84375f, -0.28125f, -0.21875f } };
            ASSERT(m1.unchecked_inverse().approx_equal(expected));
        }

        test_section("inverse");
        {
            constexpr nnm::Matrix4f expected { { -1.0f, -0.875f, -0.125f, -0.375f },
                                               { 0.5f, 0.25f, 0.25f, 0.25f },
                                               { 1.5f, 1.25f, 0.25f, 0.25f },
                                               { -0.875f, -0.84375f, -0.28125f, -0.21875f } };
            ASSERT(m1.inverse().has_value() && m1.inverse().value().approx_equal(expected));
            ASSERT_FALSE(nnm::Matrix4f::zero().inverse().has_value());
        }

        test_section("approx_equal");
        {
            constexpr nnm::Matrix4f m2 { { 1.000001f, 2.0f, 3.0f, 4.000001f },
                                         { -0.999999f, -3.0f, -2.0f, -4.0f },
                                         { 3.0f, 1.999999f, -1.0f, -4.0f },
                                         { -4.0f, 1.0f, -2.999999f, 0.0f } };
            ASSERT(m1.approx_equal(m2));
        }

        test_section("approx_zero");
        {
            constexpr nnm::Matrix4f m2 { { 0.000001f, 0.0f, 0.0f, 0.0f },
                                         { -0.000001f, -0.0f, -0.0f, 0.0f },
                                         { 0.0f, 0.000001f, 0.0f, 0.0f },
                                         { 0.0f, 0.0f, 0.0f, 0.0f } };
            ASSERT(m2.approx_zero());
        }

        test_section("at");
        {
            ASSERT(m1.at(0, 0) == 1.0f);
            ASSERT(m1.at(1, 2) == -2.0f);
            ASSERT(m1.at(3, 3) == 0.0f);
            ASSERT(m1.at(0) == nnm::Vector4(1.0f, 2.0f, 3.0f, 4.0f))
            ASSERT(m1.at(2) == nnm::Vector4(3.0f, 2.0f, -1.0f, -4.0f))
        }

        test_section("begin");
        {
            ASSERT(m1.begin() == &m1.columns[0].x);
        }

        test_section("end");
        {
            ASSERT(m1.end() == &m1.columns[3].w + 1);
        }

        test_section("operator[]");
        {
            ASSERT(m1[0][0] == 1.0f);
            ASSERT(m1[1][2] == -2.0f);
            ASSERT(m1[3][3] == 0.0f);
        }

        constexpr nnm::Matrix4f m2 { { 1.5f, 3.0f, -3.0f, 4.0f },
                                     { -1.0f, 100.0f, -2.0f, -4.0f },
                                     { 0.0f, 29.0f, -129.0f, -4293.0f },
                                     { -4.0f, 100.3f, -3.0f, 0.0f } };

        test_section("operator==");
        {
            ASSERT(m1 == m1);
            ASSERT_FALSE(m1 == m2);
            ASSERT(m2 == m2);
        }

        test_section("operator!=");
        {
            ASSERT_FALSE(m1 != m1);
            ASSERT(m1 != m2);
            ASSERT_FALSE(m2 != m2);
        }

        test_section("operator+");
        {
            nnm::Matrix4f expected(
                { 2.5f, 5.0f, 0.0f, 8.0f },
                { -2.0f, 97.0f, -4.0f, -8.0f },
                { 3.0f, 31.0f, -130.0f, -4297.0f },
                { -8.0f, 101.3f, -6.0f, 0.0f });
            ASSERT((m1 + m2).approx_equal(expected));
        }

        test_section("operator+=");
        {
            auto m1_copy = m1;
            nnm::Matrix4f expected(
                { 2.5f, 5.0f, 0.0f, 8.0f },
                { -2.0f, 97.0f, -4.0f, -8.0f },
                { 3.0f, 31.0f, -130.0f, -4297.0f },
                { -8.0f, 101.3f, -6.0f, 0.0f });
            ASSERT((m1_copy += m2).approx_equal(expected));
        }

        test_section("operator-");
        {
            nnm::Matrix4f expected(
                { -0.5f, -1.0f, 6.0f, 0.0f },
                { 0.0f, -103.0f, 0.0f, 0.0f },
                { 3.0f, -27.0f, 128.0f, 4289.0f },
                { 0.0f, -99.3f, 0.0f, 0.0f });
            ASSERT((m1 - m2).approx_equal(expected));
        }

        test_section("operator-=");
        {
            auto m1_copy = m1;
            nnm::Matrix4f expected(
                { -0.5f, -1.0f, 6.0f, 0.0f },
                { 0.0f, -103.0f, 0.0f, 0.0f },
                { 3.0f, -27.0f, 128.0f, 4289.0f },
                { 0.0f, -99.3f, 0.0f, 0.0f });
            ASSERT((m1_copy -= m2).approx_equal(expected));
        }

        test_section("operator*(const Matrix4&)");
        {
            constexpr nnm::Matrix4f expected { { -26.5f, -8.0f, -10.5f, 6.0f },
                                               { -91.0f, -310.0f, -189.0f, -396.0f },
                                               { 16756.0f, -4638.0f, 12950.0f, 400.0f },
                                               { -113.3f, -314.9f, -209.6f, -405.2f } };
            ASSERT((m1 * m2).approx_equal(expected));
        }

        test_section("operator*=(const Matrix4&)");
        {
            auto m1_copy = m1;
            constexpr nnm::Matrix4f expected { { -26.5f, -8.0f, -10.5f, 6.0f },
                                               { -91.0f, -310.0f, -189.0f, -396.0f },
                                               { 16756.0f, -4638.0f, 12950.0f, 400.0f },
                                               { -113.3f, -314.9f, -209.6f, -405.2f } };
            ASSERT((m1_copy *= m2).approx_equal(expected));
        }

        test_section("operator*(const Vector4&)");
        {
            constexpr nnm::Vector4 v { 1.0f, -2.0f, 3.0f, -4.0f };
            constexpr nnm::Vector4 expected { 28.0f, 10.0f, 16.0f, 0.0f };
            ASSERT((m1 * v).approx_equal(expected));
        }

        test_section("operator*(float)");
        {
            constexpr nnm::Matrix4f expected { { -2.0, -4.0f, -6.0f, -8.0f },
                                               { 2.0f, 6.0f, 4.0f, 8.0f },
                                               { -6.0f, -4.0f, 2.0f, 8.0f },
                                               { 8.0f, -2.0f, 6.0f, 0.0f } };
            ASSERT((m1 * -2.0f).approx_equal(expected));
        }

        test_section("operator*(float, const Matrix4&)");
        {
            constexpr nnm::Matrix4f expected { { -2.0, -4.0f, -6.0f, -8.0f },
                                               { 2.0f, 6.0f, 4.0f, 8.0f },
                                               { -6.0f, -4.0f, 2.0f, 8.0f },
                                               { 8.0f, -2.0f, 6.0f, 0.0f } };
            ASSERT((-2.0f * m1).approx_equal(expected));
        }

        test_section("operator*=(float)");
        {
            auto m1_copy = m1;
            constexpr nnm::Matrix4f expected { { -2.0, -4.0f, -6.0f, -8.0f },
                                               { 2.0f, 6.0f, 4.0f, 8.0f },
                                               { -6.0f, -4.0f, 2.0f, 8.0f },
                                               { 8.0f, -2.0f, 6.0f, 0.0f } };
            ASSERT((m1_copy *= -2.0f).approx_equal(expected));
        }

        test_section("operator/(float)");
        {
            constexpr nnm::Matrix4f expected { { -0.25, -0.5f, -0.75f, -1.0f },
                                               { 0.25f, 0.75f, 0.5f, 1.0f },
                                               { -0.75f, -0.5f, 0.25f, 1.0f },
                                               { 1.0f, -0.25f, 0.75f, 0.0f } };
            ASSERT((m1 / -4.0f).approx_equal(expected));
        }

        test_section("operator(float, const Matrix4&)");
        {
            constexpr nnm::Matrix4f m3 { { 1.0f, 2.0f, 3.0f, 4.0f },
                                         { -1.0f, -3.0f, -2.0f, -4.0f },
                                         { 3.0f, 2.0f, -1.0f, -4.0f },
                                         { -4.0f, 1.0f, -3.0f, 1.5f } };
            constexpr nnm::Matrix4f expected { { -4.0f, -2.0f, -1.333333f, -1.0f },
                                               { 4.0f, 1.333333f, 2.0f, 1.0f },
                                               { -1.333333f, -2.0f, 4.0f, 1.0f },
                                               { 1.0f, -4.0f, 1.33333f, -2.6666666f } };
            ASSERT((-4.0f / m3).approx_equal(expected));
        }

        test_section("operator/=");
        {
            auto m1_copy = m1;
            constexpr nnm::Matrix4f expected { { -0.25, -0.5f, -0.75f, -1.0f },
                                               { 0.25f, 0.75f, 0.5f, 1.0f },
                                               { -0.75f, -0.5f, 0.25f, 1.0f },
                                               { 1.0f, -0.25f, 0.75f, 0.0f } };
            ASSERT((m1_copy /= -4.0f).approx_equal(expected));
        }

        test_section("operator<");
        {
            ASSERT(m1 < m2);
            ASSERT_FALSE(m2 < m1);
        }

        test_section("operator bool");
        {
            ASSERT_FALSE(static_cast<bool>(nnm::Matrix4f::zero()));
            ASSERT(static_cast<bool>(nnm::Matrix4f::identity()));
            ASSERT(static_cast<bool>(m1));
        }
    }

    test_case("Transform3");
    {
        test_section("Transform3()");
        {
            constexpr nnm::Transform3f t1;
            ASSERT(t1.matrix == nnm::Matrix4f::identity());
        }

        test_section("Transform3(const Transform3<Other>&)");
        {
            constexpr nnm::Transform3d t1(
                { { 1.0, 2.0, 3.0, 4.0 },
                  { -0.5, 0.75, 0.6, 0.1 },
                  { -100.0, -88.0, 28.0, 0.0 },
                  { 1.0, 29.0, -89.0, 67.0 } });
            constexpr nnm::Transform3f t2(t1);
            ASSERT(t2.matrix.columns[0] == nnm::Vector4f(1.0f, 2.0f, 3.0f, 4.0f));
            ASSERT(t2.matrix.columns[1] == nnm::Vector4f(-0.5f, 0.75f, 0.6f, 0.1f));
            ASSERT(t2.matrix.columns[2] == nnm::Vector4f(-100.0f, -88.0f, 28.0f, 0.0f));
            ASSERT(t2.matrix.columns[3] == nnm::Vector4f(1.0f, 29.0f, -89.0f, 67.0f));
        }

        test_section("Transform3(const Matrix4&)");
        {
            constexpr nnm::Matrix4f m1 { { 1.0f, 2.0f, 3.0f, 4.0f },
                                         { 5.0f, 6.0f, 7.0f, 8.0f },
                                         { 9.0f, 10.0f, 11.0f, 12.0f },
                                         { 13.0f, 14.0f, 15.0f, 16.0f } };
            constexpr nnm::Transform3f t2(m1);
            ASSERT(t2.matrix == m1);
        }

        test_section("from_basis_translation");
        {
            nnm::Basis3f b1({ { 1.0f, 2.0f, 3.0f }, { -4.0f, -1.0f, 3.5f }, { 1.0f, 0.0f, 1.0f } });
            auto t1 = nnm::Transform3f::from_basis_translation(b1, { 1.0f, -2.0f, 3.0f });
            nnm::Matrix4f expected { { 1.0f, 2.0f, 3.0f, 0.0f },
                                     { -4.0f, -1.0f, 3.5f, 0.0f },
                                     { 1.0f, 0.0f, 1.0f, 0.0f },
                                     { 1.0f, -2.0f, 3.0f, 1.0f } };
            ASSERT(t1.matrix == expected);
        }

        test_section("from_basis");
        {
            nnm::Basis3f b1({ { 1.0f, 2.0f, 3.0f }, { -4.0f, -1.0f, 3.5f }, { 1.0f, 0.0f, 1.0f } });
            auto t3 = nnm::Transform3f::from_basis(b1);
            nnm::Matrix4f expected { { 1.0f, 2.0f, 3.0f, 0.0f },
                                     { -4.0f, -1.0f, 3.5f, 0.0f },
                                     { 1.0f, 0.0f, 1.0f, 0.0f },
                                     { 0.0f, 0.0f, 0.0f, 1.0f } };
            ASSERT(t3.matrix == expected);
        }

        test_section("from_translation");
        {
            auto t2 = nnm::Transform3f::from_translation({ 1.0f, -2.0f, 3.0f });
            nnm::Matrix4f expected { { 1.0f, 0.0f, 0.0f, 0.0f },
                                     { 0.0f, 1.0f, 0.0f, 0.0f },
                                     { 0.0f, 0.0f, 1.0f, 0.0f },
                                     { 1.0f, -2.0f, 3.0f, 1.0f } };
            ASSERT(t2.matrix == expected);
        }

        test_section("from_rotation_axis_angle");
        {
            auto t1 = nnm::Transform3f::from_rotation_axis_angle({ 0.0f, 2.0f, 0.0f }, nnm::pi<float>() / 9.0f);
            nnm::Matrix4f expected1 { { 0.9396926f, 0.0f, -0.3420202f, 0.0f },
                                      { 0.0f, 1.0f, 0.0f, 0.0f },
                                      { 0.3420202f, 0.0f, 0.9396926f, 0.0f },
                                      { 0.0f, 0.0f, 0.0f, 1.0f } };
            ASSERT(t1.matrix.approx_equal(expected1));
        }

        test_section("from_rotation_quaternion");
        {
            auto t = nnm::Transform3f::from_rotation_quaternion(
                nnm::Quaternion(0.110511f, 0.0276278f, -0.0138139f, 0.9933948f));
            constexpr nnm::Transform3f expected(
                { { 0.9980918f, -0.0213389f, -0.0579437f, 0.0f },
                  { 0.0335516f, 0.9751930f, 0.2187989f, 0.0f },
                  { 0.0518374f, -0.2203254f, 0.9740480f, 0.0f },
                  { 0.0f, 0.0f, 0.0f, 1.0f } });
            ASSERT(t.approx_equal(expected));
        }

        test_section("from_scale");
        {
            auto t1 = nnm::Transform3f::from_scale({ 0.2f, -0.3f, 2.1f });
            nnm::Matrix4f expected1 { { 0.2f, 0.0f, 0.0f, 0.0f },
                                      { 0.0f, -0.3f, 0.0f, 0.0f },
                                      { 0.0f, 0.0f, 2.1f, 0.0f },
                                      { 0.0f, 0.0f, 0.0f, 1.0f } };
            ASSERT(t1.matrix.approx_equal(expected1));
        }

        test_section("from_shear_x");
        {
            auto t1 = nnm::Transform3f::from_shear_x(1.2f, -0.2f);
            nnm::Matrix4f expected1 { { 1.0f, 0.0f, 0.0f, 0.0f },
                                      { 2.5721516221f, 1.0f, 0.0f, 0.0f },
                                      { -0.2027100355f, 0.0f, 1.0f, 0.0f },
                                      { 0.0f, 0.0f, 0.0f, 1.0f } };
            ASSERT(t1.matrix.approx_equal(expected1));
        }

        test_section("from_shear_y");
        {
            auto t1 = nnm::Transform3f::from_shear_y(-0.2f, 1.2f);
            nnm::Matrix4f expected1 { { 1.0f, -0.2027100355f, 0.0f, 0.0f },
                                      { 0.0f, 1.0f, 0.0f, 0.0f },
                                      { 0.0f, 2.5721516221f, 1.0f, 0.0f },
                                      { 0.0f, 0.0f, 0.0f, 1.0f } };
            ASSERT(t1.matrix.approx_equal(expected1));
        }

        test_section("from_shear_z");
        {
            auto t1 = nnm::Transform3f::from_shear_z(1.5f, -0.3f);
            nnm::Matrix4f expected1 { { 1.0f, 0.0f, 14.1014199472f, 0.0f },
                                      { 0.0f, 1.0f, -0.3093362496f, 0.0f },
                                      { 0.0f, 0.0f, 1.0f, 0.0f },
                                      { 0.0f, 0.0f, 0.0f, 1.0f } };
            ASSERT(t1.matrix.approx_equal(expected1));
        }

        test_section("from_perspective_left_hand_neg1to1");
        {
            const auto t = nnm::Transform3f::from_perspective_left_hand_neg1to1(
                nnm::pi<float>() / 2.0f, 16.0f / 9.0f, 0.1f, 100.0f);
            constexpr nnm::Transform3f expected(
                { { 0.5625f, 0.0f, 0.0f, 0.0f },
                  { 0.0f, 1.0f, 0.0f, 0.0f },
                  { 0.0f, 0.0f, -1.002f, -1.0f },
                  { 0.0f, 0.0f, -0.2002f, 0.0f } });
            ASSERT(t.approx_equal(expected));
        }

        test_section("from_perspective_left_hand_0to1");
        {
            const auto t = nnm::Transform3f::from_perspective_left_hand_0to1(
                nnm::pi<float>() / 2.0f, 16.0f / 9.0f, 0.1f, 100.0f);
            constexpr nnm::Transform3f expected(
                { { 0.5625f, 0.0f, 0.0f, 0.0f },
                  { 0.0f, 1.0f, 0.0f, 0.0f },
                  { 0.0f, 0.0f, -1.001f, -1.0f },
                  { 0.0f, 0.0f, -0.1001f, 0.0f } });
            ASSERT(t.approx_equal(expected));
        }

        test_section("from_perspective_right_hand_neg1to1");
        {
            const auto t = nnm::Transform3f::from_perspective_right_hand_neg1to1(
                nnm::pi<float>() / 2.0f, 16.0f / 9.0f, 0.1f, 100.0f);
            constexpr nnm::Transform3f expected(
                { { 0.5625f, 0.0f, 0.0f, 0.0f },
                  { 0.0f, 1.0f, 0.0f, 0.0f },
                  { 0.0f, 0.0f, 1.002f, 1.0f },
                  { 0.0f, 0.0f, -0.2002f, 0.0f } });
            ASSERT(t.approx_equal(expected));
        }

        test_section("from_perspective_right_hand_0to1");
        {
            const auto t = nnm::Transform3f::from_perspective_right_hand_0to1(
                nnm::pi<float>() / 2.0f, 16.0f / 9.0f, 0.1f, 100.0f);
            constexpr nnm::Transform3f expected(
                { { 0.5625f, 0.0f, 0.0f, 0.0f },
                  { 0.0f, 1.0f, 0.0f, 0.0f },
                  { 0.0f, 0.0f, 1.001f, 1.0f },
                  { 0.0f, 0.0f, -0.1001f, 0.0f } });
            ASSERT(t.approx_equal(expected));
        }

        test_section("from_orthographic_left_hand_neg1to1");
        {
            const auto t = nnm::Transform3f::from_orthographic_left_hand_neg1to1(-3.0f, 5.0f, -2.0f, 4.0f, 0.5f, 50.0f);
            constexpr nnm::Transform3f expected(
                { { 0.25f, 0.0f, 0.0f, 0.0f },
                  { 0.0f, 0.3333333f, 0.0f, 0.0f },
                  { 0.0f, 0.0f, -0.040404f, 0.0f },
                  { -0.25f, -0.333333f, -1.020202f, 1.0f } });
            ASSERT(t.approx_equal(expected));
        }

        test_section("from_orthographic_left_hand_0to1");
        {
            const auto t = nnm::Transform3f::from_orthographic_left_hand_0to1(-3.0f, 5.0f, -2.0f, 4.0f, 0.5f, 50.0f);
            constexpr nnm::Transform3f expected(
                { { 0.25f, 0.0f, 0.0f, 0.0f },
                  { 0.0f, 0.3333333f, 0.0f, 0.0f },
                  { 0.0f, 0.0f, -0.020202f, 0.0f },
                  { -0.25f, -0.333333f, -0.010101f, 1.0f } });
            ASSERT(t.approx_equal(expected));
        }

        test_section("from_orthographic_right_hand_neg1to1");
        {
            const auto t
                = nnm::Transform3f::from_orthographic_right_hand_neg1to1(-3.0f, 5.0f, -2.0f, 4.0f, 0.5f, 50.0f);
            constexpr nnm::Transform3f expected(
                { { 0.25f, 0.0f, 0.0f, 0.0f },
                  { 0.0f, 0.333333f, 0.0f, 0.0f },
                  { 0.0f, 0.0f, 0.040404f, 0.0f },
                  { -0.25f, -0.3333333f, -1.020202f, 1.0f } });
            ASSERT(t.approx_equal(expected));
        }

        test_section("from_orthographic_right_hand_0to1");
        {
            const auto t = nnm::Transform3f::from_orthographic_right_hand_0to1(-3.0f, 5.0f, -2.0f, 4.0f, 0.5f, 50.0f);
            constexpr nnm::Transform3f expected(
                { { 0.25f, 0.0f, 0.0f, 0.0f },
                  { 0.0f, 0.333333f, 0.0f, 0.0f },
                  { 0.0f, 0.0f, 0.020202f, 0.0f },
                  { -0.25f, -0.3333333f, -0.010101f, 1.0f } });
            ASSERT(t.approx_equal(expected));
        }

<<<<<<< HEAD
        auto t1 = nnm::Transform3(
=======
        auto t1 = nnm::Transform3f(
>>>>>>> 1650dfc6
            { { 1.0f, 2.0f, 3.0f, 0.0f },
              { -0.5f, 2.0f, 3.0f, 0.0f },
              { 0.0f, 0.0f, 2.0f, 0.0f },
              { 1.0f, -2.0f, 3.0f, 1.0f } });

<<<<<<< HEAD
        auto t2 = nnm::Transform3(
=======
        auto t2 = nnm::Transform3f(
>>>>>>> 1650dfc6
            { { 1.0f, 2.0f, 3.0f, 4.0f },
              { -0.5f, 2.0f, 3.0f, -3.0f },
              { 0.0f, 0.0f, 2.0f, 0.0f },
              { 1.0f, -2.0f, 3.0f, 1.0f } });

        test_section("trace");
        {
            ASSERT(nnm::approx_equal(t1.trace(), 6.0f));
        }

        test_section("determinant");
        {
            ASSERT(nnm::approx_equal(t1.determinant(), 6.0f));
        }

        test_section("unchecked_inverse");
        {
            constexpr nnm::Transform3f expected(
                { { 0.666666f, -0.6666666f, 0.0f, 0.0f },
                  { 0.16666666f, 0.3333333f, -0.75f, 0.0f },
                  { 0.0f, 0.0f, 0.5f, 0.0f },
                  { -0.33333333f, 1.33333333f, -3.0f, 1.0f } });
            ASSERT(t1.unchecked_inverse().approx_equal(expected));
        }

        test_section("inverse");
        {
            constexpr nnm::Transform3f expected(
                { { 0.666666f, -0.6666666f, 0.0f, 0.0f },
                  { 0.16666666f, 0.3333333f, -0.75f, 0.0f },
                  { 0.0f, 0.0f, 0.5f, 0.0f },
                  { -0.33333333f, 1.33333333f, -3.0f, 1.0f } });
            ASSERT(t1.inverse().has_value() && t1.inverse().value().approx_equal(expected));
            ASSERT_FALSE(nnm::Transform3(nnm::Matrix4f::zero()).inverse().has_value());
        }

        test_section("valid");
        {
            ASSERT_FALSE(nnm::Transform3(nnm::Matrix4f::zero()).valid());
            ASSERT(t1.valid());
            ASSERT(t2.valid());
        }

        test_section("affine");
        {
            ASSERT_FALSE(nnm::Transform3(nnm::Matrix4f::zero()).affine());
            ASSERT(t1.affine());
            ASSERT_FALSE(t2.affine());
            ASSERT(nnm::Transform3f().affine());
        }

        test_section("basis");
        {
            nnm::Basis3f expected({ { 1.0f, 2.0f, 3.0f }, { -0.5f, 2.0f, 3.0f }, { 0.0f, 0.0f, 2.0f } });
            ASSERT(t2.basis() == expected);
        }

        test_section("translation");
        {
            ASSERT(nnm::Transform3(nnm::Matrix4f::zero()).translation() == nnm::Vector3(0.0f, 0.0f, 0.0f));
            ASSERT(t1.translation() == nnm::Vector3(1.0f, -2.0f, 3.0f));
            ASSERT(nnm::Transform3f().translation() == nnm::Vector3f(0.0f, 0.0f, 0.0f));
        }

        test_section("translate");
        {
            auto t3 = t1.translate({ 3.0f, -1.5f, 1.0f });
            nnm::Matrix4f expected { { 1.0f, 2.0f, 3.0f, 0.0f },
                                     { -0.5f, 2.0f, 3.0f, 0.0f },
                                     { 0.0f, 0.0f, 2.0f, 0.0f },
                                     { 4.0f, -3.5f, 4.0f, 1.0f } };
            ASSERT(t3.matrix.approx_equal(expected));
        }

        test_section("translate_local");
        {
            auto t3 = t1.translate_local({ 3.0f, -1.5f, 1.0f });
            nnm::Matrix4f expected { { 1.0f, 2.0f, 3.0f, 0.0f },
                                     { -0.5f, 2.0f, 3.0f, 0.0f },
                                     { 0.0f, 0.0f, 2.0f, 0.0f },
                                     { 4.75f, 1.0f, 9.5f, 1.0f } };
            ASSERT(t3.matrix.approx_equal(expected));
        }

        test_section("rotate_axis_angle");
        {
            auto t3 = t1.rotate_axis_angle({ 0.0f, 0.0f, 1.0f }, -nnm::pi<float>() / 9.0f);
            nnm::Matrix4f expected { { 1.62373f, 1.53737f, 3.0f, 0.0f },
                                     { 0.214194f, 2.0504f, 3.0f, 0.0f },
                                     { 0.0f, 0.0f, 2.0f, 0.0f },
                                     { 0.255652f, -2.22141f, 3.0f, 1.0f } };
            ASSERT(t3.matrix.approx_equal(expected));
        }

        test_section("rotate_axis_angle_local");
        {
            auto t3 = t1.rotate_axis_angle_local({ 0.0f, 0.0f, 1.0f }, -nnm::pi<float>() / 9.0f);
            nnm::Matrix4f expected { { 1.1107f, 1.19534f, 1.79302f, 0.0f },
                                     { -0.127826f, 2.56343f, 3.84514f, 0.0f },
                                     { 0.0f, 0.0f, 2.0f, 0.0f },
                                     { 1.0f, -2.0f, 3.0f, 1.0f } };
            ASSERT(t3.matrix.approx_equal(expected));
        }

        test_section("rotate_quaternion");
        {
            constexpr nnm::Quaternion q(0.110511f, 0.0276278f, -0.0138139f, 0.9933948f);
            constexpr nnm::Transform3f expected(
                { { 1.22071f, 1.26807f, 3.3018f, 4.0f },
                  { -0.27643f, 1.30008f, 3.38871f, -3.0f },
                  { 0.103675f, -0.440651f, 1.9481f, 0.0f },
                  { 1.0865f, -2.6327f, 2.4266f, 1.0f } });
            ASSERT(t2.rotate_quaternion(q).approx_equal(expected));
        }

        test_section("rotate_quaternion_local");
        {
            constexpr nnm::Quaternion q(0.110511f, 0.0276278f, -0.0138139f, 0.9933948f);
            constexpr nnm::Transform3f expected(
                { { 1.00876f, 1.95351f, 2.81437f, 4.05638f },
                  { -0.454045f, 2.01749f, 3.46383f, -2.79137f },
                  { 0.162f, -0.336976f, 1.44263f, 0.868326f },
                  { 1.0f, -2.0f, 3.0f, 1.0f } });
            ASSERT(t2.rotate_quaternion_local(q).approx_equal(expected));
        }

        test_section("scale");
        {
            auto t3 = t1.scale({ 0.2f, -2.1f, 1.2f });
            nnm::Matrix4f expected { { 0.2f, -4.2f, 3.6f, 0.0f },
                                     { -0.1f, -4.2f, 3.6f, 0.0f },
                                     { 0.0f, 0.0f, 2.4f, 0.0f },
                                     { 0.2f, 4.2f, 3.6f, 1.0f } };
            ASSERT(t3.matrix.approx_equal(expected));
        }

        test_section("scale_local");
        {
            auto t3 = t1.scale_local({ 0.2f, -2.1f, 1.2f });
            nnm::Matrix4f expected { { 0.2f, 0.4f, 0.6f, 0.0f },
                                     { 1.05f, -4.2f, -6.3f, 0.0f },
                                     { 0.0f, 0.0f, 2.4f, 0.0f },
                                     { 1.0f, -2.0f, 3.0f, 1.0f } };
            ASSERT(t3.matrix.approx_equal(expected));
        }

        test_section("shear_x");
        {
            auto t3 = t1.shear_x(0.2f, -1.3f);
            nnm::Matrix4f expected { { -9.40089f, 2.0f, 3.0f, 0.0f },
                                     { -10.9009f, 2.0f, 3.0f, 0.0f },
                                     { -7.2042f, 0.0f, 2.0f, 0.0f },
                                     { -10.2117f, -2.0f, 3.0f, 1.0f } };
            ASSERT(t3.matrix.approx_equal(expected));
        }

        test_section("shear_x_local");
        {
            auto t3 = t1.shear_x_local(0.2f, -1.3f);
            nnm::Matrix4f expected { { 1.0f, 2.0f, 3.0f, 0.0f },
                                     { -0.29729f, 2.40542f, 3.60813f, 0.0f },
                                     { -3.6021f, -7.2042f, -8.8063f, 0.0f },
                                     { 1.0f, -2.0f, 3.0f, 1.0f } };
            ASSERT(t3.matrix.approx_equal(expected));
        }

        test_section("shear_y");
        {
            auto t3 = t1.shear_y(1.1f, -0.4f);
            nnm::Matrix4f expected { { 1.0f, 2.69638f, 3.0f, 0.0f },
                                     { -0.5f, -0.25076f, 3.0f, 0.0f },
                                     { 0.0f, -0.845586f, 2.0f, 0.0f },
                                     { 1.0f, -1.30362f, 3.0f, 1.0f } };
            ASSERT(t3.matrix.approx_equal(expected));
        }

        test_section("shear_y_local");
        {
            auto t3 = t1.shear_y_local(1.1f, -0.4f);
            nnm::Matrix4f expected { { 0.0176201f, 5.92952f, 8.89428f, 0.0f },
                                     { -0.5f, 2.0f, 3.0f, 0.0f },
                                     { 0.211397f, -0.845586f, 0.73162f, 0.0f },
                                     { 1.0f, -2.0f, 3.0f, 1.0f } };
            ASSERT(t3.matrix.approx_equal(expected));
        }

        test_section("shear_z");
        {
            auto t3 = t1.shear_z(-1.25f, 0.45f);
            nnm::Matrix4f expected { { 1.0f, 2.0f, 0.95654f, 0.0f },
                                     { -0.5f, 2.0f, 5.47089f, 0.0f },
                                     { 0.0f, 0.0f, 2.0f, 0.0f },
                                     { 1.0f, -2.0f, -0.97568f, 1.0f } };
            ASSERT(t3.matrix.approx_equal(expected));
        }

        test_section("shear_z_local");
        {
            auto t3 = t1.shear_z_local(-1.25f, 0.45f);
            nnm::Matrix4f expected { { 1.0f, 2.0f, -3.01914f, 0.0f },
                                     { -0.5f, 2.0f, 3.96611f, 0.0f },
                                     { 0.0f, 0.0f, 2.0f, 0.0f },
                                     { 1.0f, -2.0f, 3.0f, 1.0f } };
            ASSERT(t3.matrix.approx_equal(expected));
        }

        test_section("transform");
        {
            auto t3 = t1.transform(
<<<<<<< HEAD
                nnm::Transform3(
=======
                nnm::Transform3f(
>>>>>>> 1650dfc6
                    { { 4.0f, 3.0f, 4.0f, 0.0f },
                      { 2.0f, -1.0f, -2.0f, 0.0f },
                      { 0.0f, 2.0f, -3.5f, 0.0f },
                      { 10.0f, -5.5f, 25.0f, 1.0f } }));
<<<<<<< HEAD
            nnm::Matrix4 expected { { 8.0f, 7.0f, -10.5f, 0.0f },
                                    { 2.0f, 2.5f, -16.5f, 0.0f },
                                    { 0.0f, 4.0f, -7.0f, 0.0f },
                                    { 10.0f, 5.5f, 22.5f, 1.0f } };
=======
            nnm::Matrix4f expected { { 8.0f, 7.0f, -10.5f, 0.0f },
                                     { 2.0f, 2.5f, -16.5f, 0.0f },
                                     { 0.0f, 4.0f, -7.0f, 0.0f },
                                     { 10.0f, 5.5f, 22.5f, 1.0f } };
>>>>>>> 1650dfc6
            ASSERT(t3.matrix.approx_equal(expected));
        }

        test_section("transform_local");
        {
            auto t3 = t1.transform_local(
<<<<<<< HEAD
                nnm::Transform3(
=======
                nnm::Transform3f(
>>>>>>> 1650dfc6
                    { { 4.0f, 3.0f, 4.0f, 0.0f },
                      { 2.0f, -1.0f, -2.0f, 0.0f },
                      { 0.0f, 2.0f, -3.5f, 0.0f },
                      { 10.0f, -5.5f, 25.0f, 1.0f } }));
<<<<<<< HEAD
            nnm::Matrix4 expected { { 2.5f, 14.0f, 29.0f, 0.0f },
                                    { 2.5f, 2.0f, -1.0f, 0.0f },
                                    { -1.0f, 4.0f, -1.0f, 0.0f },
                                    { 13.75f, 7.0f, 66.5f, 1.0f } };
=======
            nnm::Matrix4f expected { { 2.5f, 14.0f, 29.0f, 0.0f },
                                     { 2.5f, 2.0f, -1.0f, 0.0f },
                                     { -1.0f, 4.0f, -1.0f, 0.0f },
                                     { 13.75f, 7.0f, 66.5f, 1.0f } };
>>>>>>> 1650dfc6
            ASSERT(t3.matrix.approx_equal(expected));
        }

        test_section("approx_equal");
        {
<<<<<<< HEAD
            auto t3 = nnm::Transform3(
=======
            auto t3 = nnm::Transform3f(
>>>>>>> 1650dfc6
                { { 1.0000001f, 2.0f, 3.0000001f, 0.0f },
                  { -0.5f, 1.999999f, 3.0f, -0.0000001f },
                  { 0.0f, 0.0f, 2.0f, 0.0f },
                  { 1.0f, -1.999999f, 3.0f, 0.999999f } });
            ASSERT(t1.approx_equal(t3));
        }

        test_section("at");
        {
            ASSERT(t1.at(0, 0) == 1.0f);
            ASSERT(t1.at(1, 2) == 3.0f);
            ASSERT(t1.at(3, 3) == 1.0f);
            ASSERT(t1.at(1) == nnm::Vector4(-0.5f, 2.0f, 3.0f, 0.0f));
        }

        test_section("operator[]");
        {
            ASSERT(t1[1] == nnm::Vector4(-0.5f, 2.0f, 3.0f, 0.0f));
        }

        test_section("operator==");
        {
            ASSERT(t1 == t1);
            ASSERT_FALSE(t1 == t2);
        }

        test_section("operator!=");
        {
            ASSERT(t1 != t2);
            ASSERT_FALSE(t1 != t1);
        }

        test_section("operator<");
        {
            ASSERT(t1 < t2);
            ASSERT_FALSE(t2 < t1);
        }
    }
}<|MERGE_RESOLUTION|>--- conflicted
+++ resolved
@@ -213,45 +213,53 @@
     {
         ASSERT(nnm::approx_zero(nnm::normalize_angle(0.0f)));
 
-        ASSERT(nnm::approx_equal(nnm::normalize_angle(nnm::pi() / 4.0f), nnm::pi() / 4.0f));
-        ASSERT(nnm::approx_equal(nnm::normalize_angle(2.0f * nnm::pi() / 3.0f), 2.0f * nnm::pi() / 3.0f));
-        ASSERT(nnm::approx_equal(nnm::normalize_angle(5.0f * nnm::pi() / 4.0f), -3.0f * nnm::pi() / 4.0f));
-        ASSERT(nnm::approx_equal(nnm::normalize_angle(7.0f * nnm::pi() / 4.0f), -nnm::pi() / 4.0f));
-        ASSERT(nnm::approx_zero(nnm::normalize_angle(2.0f * nnm::pi())));
-        ASSERT(nnm::approx_equal(nnm::normalize_angle(8.0f * nnm::pi() / 3.0f), 2.0f * nnm::pi() / 3.0f));
-
-        ASSERT(nnm::approx_equal(nnm::normalize_angle(-nnm::pi() / 4.0f), -nnm::pi() / 4.0f));
-        ASSERT(nnm::approx_equal(nnm::normalize_angle(-2.0f * nnm::pi() / 3.0f), -2.0f * nnm::pi() / 3.0f));
-        ASSERT(nnm::approx_equal(nnm::normalize_angle(-5.0f * nnm::pi() / 4.0f), 3.0f * nnm::pi() / 4.0f));
-        ASSERT(nnm::approx_equal(nnm::normalize_angle(-7.0f * nnm::pi() / 4.0f), nnm::pi() / 4.0f));
-        ASSERT(nnm::approx_zero(nnm::normalize_angle(-2.0f * nnm::pi())));
-        ASSERT(nnm::approx_equal(nnm::normalize_angle(-8.0f * nnm::pi() / 3.0f), -2.0f * nnm::pi() / 3.0f));
+        ASSERT(nnm::approx_equal(nnm::normalize_angle(nnm::pi<float>() / 4.0f), nnm::pi<float>() / 4.0f));
+        ASSERT(nnm::approx_equal(nnm::normalize_angle(2.0f * nnm::pi<float>() / 3.0f), 2.0f * nnm::pi<float>() / 3.0f));
+        ASSERT(
+            nnm::approx_equal(nnm::normalize_angle(5.0f * nnm::pi<float>() / 4.0f), -3.0f * nnm::pi<float>() / 4.0f));
+        ASSERT(nnm::approx_equal(nnm::normalize_angle(7.0f * nnm::pi<float>() / 4.0f), -nnm::pi<float>() / 4.0f));
+        ASSERT(nnm::approx_zero(nnm::normalize_angle(2.0f * nnm::pi<float>())));
+        ASSERT(nnm::approx_equal(nnm::normalize_angle(8.0f * nnm::pi<float>() / 3.0f), 2.0f * nnm::pi<float>() / 3.0f));
+
+        ASSERT(nnm::approx_equal(nnm::normalize_angle(-nnm::pi<float>() / 4.0f), -nnm::pi<float>() / 4.0f));
+        ASSERT(
+            nnm::approx_equal(nnm::normalize_angle(-2.0f * nnm::pi<float>() / 3.0f), -2.0f * nnm::pi<float>() / 3.0f));
+        ASSERT(
+            nnm::approx_equal(nnm::normalize_angle(-5.0f * nnm::pi<float>() / 4.0f), 3.0f * nnm::pi<float>() / 4.0f));
+        ASSERT(nnm::approx_equal(nnm::normalize_angle(-7.0f * nnm::pi<float>() / 4.0f), nnm::pi<float>() / 4.0f));
+        ASSERT(nnm::approx_zero(nnm::normalize_angle(-2.0f * nnm::pi<float>())));
+        ASSERT(
+            nnm::approx_equal(nnm::normalize_angle(-8.0f * nnm::pi<float>() / 3.0f), -2.0f * nnm::pi<float>() / 3.0f));
     }
 
     test_case("angle_in_range");
     {
         ASSERT(nnm::angle_in_range(0.0f, 0.0f, 0.0f));
 
-        ASSERT_FALSE(nnm::angle_in_range(nnm::pi() / 4.0f, 0.0f, nnm::pi() / 5.0f));
-        ASSERT_FALSE(nnm::angle_in_range(nnm::pi() / 4.0f, nnm::pi() / 5.0f, 0.0f));
-        ASSERT(nnm::angle_in_range(nnm::pi() / 4.0f, 0.0f, nnm::pi() / 3.0f));
-        ASSERT(nnm::angle_in_range(nnm::pi() / 4.0f, nnm::pi() / 3.0f, 0.0f));
-        ASSERT(nnm::angle_in_range(4.0f * nnm::pi() / 3.0f, nnm::pi(), 2.0f * nnm::pi()));
-        ASSERT(nnm::angle_in_range(4.0f * nnm::pi() / 3.0f, 2.0f * nnm::pi(), nnm::pi()));
-        ASSERT(nnm::angle_in_range(0.0f, nnm::pi(), 7.0f * nnm::pi() / 3.0f));
-
-        ASSERT_FALSE(nnm::angle_in_range(-nnm::pi() / 4.0f, 0.0f, -nnm::pi() / 5.0f));
-        ASSERT_FALSE(nnm::angle_in_range(-nnm::pi() / 4.0f, -nnm::pi() / 5.0f, 0.0f));
-        ASSERT(nnm::angle_in_range(-nnm::pi() / 4.0f, 0.0f, -nnm::pi() / 3.0f));
-        ASSERT(nnm::angle_in_range(-nnm::pi() / 4.0f, -nnm::pi() / 3.0f, 0.0f));
-        ASSERT(nnm::angle_in_range(-4.0f * nnm::pi() / 3.0f, -nnm::pi(), -2.0f * nnm::pi()));
-        ASSERT(nnm::angle_in_range(-4.0f * nnm::pi() / 3.0f, -2.0f * nnm::pi(), -nnm::pi()));
-        ASSERT(nnm::angle_in_range(0.0f, -nnm::pi(), -7.0f * nnm::pi() / 3.0f));
-
-        ASSERT(nnm::angle_in_range(0.0f, -nnm::pi() / 4.0f, nnm::pi() / 4.0f));
-        ASSERT(nnm::angle_in_range(0.0f, nnm::pi() / 4.0f, -nnm::pi() / 4.0f));
-        ASSERT(nnm::angle_in_range(2.0f * nnm::pi() / 3.0f, -3.0f * nnm::pi() / 2.0f, nnm::pi() / 7.0f));
-        ASSERT(nnm::angle_in_range(2.0f * nnm::pi() / 3.0f, nnm::pi() / 7.0f, -3.0f * nnm::pi() / 2.0f));
+        ASSERT_FALSE(nnm::angle_in_range(nnm::pi<float>() / 4.0f, 0.0f, nnm::pi<float>() / 5.0f));
+        ASSERT_FALSE(nnm::angle_in_range(nnm::pi<float>() / 4.0f, nnm::pi<float>() / 5.0f, 0.0f));
+        ASSERT(nnm::angle_in_range(nnm::pi<float>() / 4.0f, 0.0f, nnm::pi<float>() / 3.0f));
+        ASSERT(nnm::angle_in_range(nnm::pi<float>() / 4.0f, nnm::pi<float>() / 3.0f, 0.0f));
+        ASSERT(nnm::angle_in_range(4.0f * nnm::pi<float>() / 3.0f, nnm::pi<float>(), 2.0f * nnm::pi<float>()));
+        ASSERT(nnm::angle_in_range(4.0f * nnm::pi<float>() / 3.0f, 2.0f * nnm::pi<float>(), nnm::pi<float>()));
+        ASSERT(nnm::angle_in_range(0.0f, nnm::pi<float>(), 7.0f * nnm::pi<float>() / 3.0f));
+
+        ASSERT_FALSE(nnm::angle_in_range(-nnm::pi<float>() / 4.0f, 0.0f, -nnm::pi<float>() / 5.0f));
+        ASSERT_FALSE(nnm::angle_in_range(-nnm::pi<float>() / 4.0f, -nnm::pi<float>() / 5.0f, 0.0f));
+        ASSERT(nnm::angle_in_range(-nnm::pi<float>() / 4.0f, 0.0f, -nnm::pi<float>() / 3.0f));
+        ASSERT(nnm::angle_in_range(-nnm::pi<float>() / 4.0f, -nnm::pi<float>() / 3.0f, 0.0f));
+        ASSERT(nnm::angle_in_range(-4.0f * nnm::pi<float>() / 3.0f, -nnm::pi<float>(), -2.0f * nnm::pi<float>()));
+        ASSERT(nnm::angle_in_range(-4.0f * nnm::pi<float>() / 3.0f, -2.0f * nnm::pi<float>(), -nnm::pi<float>()));
+        ASSERT(nnm::angle_in_range(0.0f, -nnm::pi<float>(), -7.0f * nnm::pi<float>() / 3.0f));
+
+        ASSERT(nnm::angle_in_range(0.0f, -nnm::pi<float>() / 4.0f, nnm::pi<float>() / 4.0f));
+        ASSERT(nnm::angle_in_range(0.0f, nnm::pi<float>() / 4.0f, -nnm::pi<float>() / 4.0f));
+        ASSERT(
+            nnm::angle_in_range(
+                2.0f * nnm::pi<float>() / 3.0f, -3.0f * nnm::pi<float>() / 2.0f, nnm::pi<float>() / 7.0f));
+        ASSERT(
+            nnm::angle_in_range(
+                2.0f * nnm::pi<float>() / 3.0f, nnm::pi<float>() / 7.0f, -3.0f * nnm::pi<float>() / 2.0f));
     }
 
     test_case("floor");
@@ -2152,11 +2160,7 @@
         test_section("transform(const Transform3&, Real)");
         {
             nnm::Vector3 v1(2.0f, -3.0f, 4.0f);
-<<<<<<< HEAD
-            nnm::Transform3 transform(
-=======
             nnm::Transform3f transform(
->>>>>>> 1650dfc6
                 { { 1.0f, 2.0f, -3.0f, 4.0f },
                   { -10.0f, 0.5f, 20.6f, 0.0f },
                   { 1.0f, 3.0f, 3.3f, -1.0f },
@@ -3037,11 +3041,7 @@
 
         test_section("transform");
         {
-<<<<<<< HEAD
-            nnm::Transform3 transform(
-=======
             nnm::Transform3f transform(
->>>>>>> 1650dfc6
                 { { 1.0f, 2.0f, -3.0f, 4.0f },
                   { -10.0f, 0.5f, 20.6f, 0.0f },
                   { 1.0f, 3.0f, 3.3f, -1.0f },
@@ -4361,13 +4361,8 @@
 
         test_section("unchecked_inverse");
         {
-<<<<<<< HEAD
-            constexpr nnm::Transform2 t({ { 1.0f, -2.0f, 0.5f }, { -0.75f, 10.0f, 20.0f }, { 1.5f, -0.2f, 1.0f } });
-            constexpr nnm::Transform2 expected(
-=======
             constexpr nnm::Transform2f t({ { 1.0f, -2.0f, 0.5f }, { -0.75f, 10.0f, 20.0f }, { 1.5f, -0.2f, 1.0f } });
             constexpr nnm::Transform2f expected(
->>>>>>> 1650dfc6
                 { { -0.254893f, -0.0345926f, 0.819299f },
                   { -0.559854f, -0.00455166f, 0.37096f },
                   { 0.270369f, 0.0509786f, -0.154756f } });
@@ -4376,13 +4371,8 @@
 
         test_section("inverse");
         {
-<<<<<<< HEAD
-            constexpr nnm::Transform2 t({ { 1.0f, -2.0f, 0.5f }, { -0.75f, 10.0f, 20.0f }, { 1.5f, -0.2f, 1.0f } });
-            constexpr nnm::Transform2 expected(
-=======
             constexpr nnm::Transform2f t({ { 1.0f, -2.0f, 0.5f }, { -0.75f, 10.0f, 20.0f }, { 1.5f, -0.2f, 1.0f } });
             constexpr nnm::Transform2f expected(
->>>>>>> 1650dfc6
                 { { -0.254893f, -0.0345926f, 0.819299f },
                   { -0.559854f, -0.00455166f, 0.37096f },
                   { 0.270369f, 0.0509786f, -0.154756f } });
@@ -4656,13 +4646,8 @@
 
         test_section("unchecked_inverse");
         {
-<<<<<<< HEAD
-            constexpr nnm::Basis3 b({ { 1.0f, -2.0f, 0.5f }, { -0.75f, 10.0f, 20.0f }, { 1.5f, -0.2f, 1.0f } });
-            constexpr nnm::Basis3 expected(
-=======
             constexpr nnm::Basis3f b({ { 1.0f, -2.0f, 0.5f }, { -0.75f, 10.0f, 20.0f }, { 1.5f, -0.2f, 1.0f } });
             constexpr nnm::Basis3f expected(
->>>>>>> 1650dfc6
                 { { -0.254893f, -0.0345926f, 0.819299f },
                   { -0.559854f, -0.00455166f, 0.37096f },
                   { 0.270369f, 0.0509786f, -0.154756f } });
@@ -4671,13 +4656,8 @@
 
         test_section("inverse");
         {
-<<<<<<< HEAD
-            constexpr nnm::Basis3 b({ { 1.0f, -2.0f, 0.5f }, { -0.75f, 10.0f, 20.0f }, { 1.5f, -0.2f, 1.0f } });
-            constexpr nnm::Basis3 expected(
-=======
             constexpr nnm::Basis3f b({ { 1.0f, -2.0f, 0.5f }, { -0.75f, 10.0f, 20.0f }, { 1.5f, -0.2f, 1.0f } });
             constexpr nnm::Basis3f expected(
->>>>>>> 1650dfc6
                 { { -0.254893f, -0.0345926f, 0.819299f },
                   { -0.559854f, -0.00455166f, 0.37096f },
                   { 0.270369f, 0.0509786f, -0.154756f } });
@@ -4717,11 +4697,7 @@
         {
             constexpr nnm::Basis3f b({ { 1.0f, -2.0f, 0.5f }, { -0.75f, 10.0f, 20.0f }, { 1.5f, -0.2f, 1.0f } });
             constexpr nnm::Quaternion q(0.110511f, 0.0276278f, -0.0138139f, 0.9933948f);
-<<<<<<< HEAD
-            constexpr nnm::Basis3 expected(
-=======
             constexpr nnm::Basis3f expected(
->>>>>>> 1650dfc6
                 { { 0.956907f, -2.08189f, -0.0085175f },
                   { 0.623695f, 5.36143f, 21.7124f },
                   { 1.54226f, -0.447372f, 0.843373f } });
@@ -4732,11 +4708,7 @@
         {
             constexpr nnm::Basis3f b({ { 1.0f, -2.0f, 0.5f }, { -0.75f, 10.0f, 20.0f }, { 1.5f, -0.2f, 1.0f } });
             constexpr nnm::Quaternion q(0.110511f, 0.0276278f, -0.0138139f, 0.9933948f);
-<<<<<<< HEAD
-            constexpr nnm::Basis3 expected(
-=======
             constexpr nnm::Basis3f expected(
->>>>>>> 1650dfc6
                 { { 0.92718f, -2.19798f, 0.0143242f },
                   { -0.369645f, 9.64107f, 19.7394f },
                   { 1.67815f, -2.50174f, -3.40654f } });
@@ -4885,57 +4857,16 @@
                 { -100.0, -88.0, 28.0, 0.0 },
                 { 1.0, 29.0, -89.0, 67.0 });
             constexpr nnm::Matrix4f m2(m1);
-<<<<<<< HEAD
-            ASSERT(m2.col0_row0 == 1.0f);
-            ASSERT(m2.col0_row1 == 2.0f);
-            ASSERT(m2.col0_row2 == 3.0f);
-            ASSERT(m2.col0_row3 == 4.0f);
-            ASSERT(m2.col1_row0 == -0.5f);
-            ASSERT(m2.col1_row1 == 0.75f);
-            ASSERT(m2.col1_row2 == 0.6f);
-            ASSERT(m2.col1_row3 == 0.1f);
-            ASSERT(m2.col2_row0 == -100.0f);
-            ASSERT(m2.col2_row1 == -88.0f);
-            ASSERT(m2.col2_row2 == 28.0f);
-            ASSERT(m2.col2_row3 == 0.0f);
-            ASSERT(m2.col3_row0 == 1.0f);
-            ASSERT(m2.col3_row1 == 29.0f);
-            ASSERT(m2.col3_row2 == -89.0f);
-            ASSERT(m2.col3_row3 == 67.0f);
-=======
             ASSERT(m2.columns[0] == nnm::Vector4f(1.0f, 2.0f, 3.0f, 4.0f));
             ASSERT(m2.columns[1] == nnm::Vector4f(-0.5f, 0.75f, 0.6f, 0.1f));
             ASSERT(m2.columns[2] == nnm::Vector4f(-100.0f, -88.0f, 28.0f, 0.0f));
             ASSERT(m2.columns[3] == nnm::Vector4f(1.0f, 29.0f, -89.0f, 67.0f));
->>>>>>> 1650dfc6
         }
 
         test_section(
             "Matrix4(const Vector4&, const Vector4&, const Vector4&, "
             "const Vector4&)");
         {
-<<<<<<< HEAD
-            constexpr nnm::Matrix4 m3 { { 1.0f, 2.0f, 3.0f, 4.0f },
-                                        { -1.0f, -2.0f, -3.0f, -4.0f },
-                                        { 4.0f, 3.0f, 2.0f, 1.0f },
-                                        { -4.0f, -3.0f, -2.0f, -1.0f } };
-            ASSERT(m3.col0_row0 == 1.0f);
-            ASSERT(m3.col0_row1 == 2.0f);
-            ASSERT(m3.col0_row2 == 3.0f);
-            ASSERT(m3.col0_row3 == 4.0f);
-            ASSERT(m3.col1_row0 == -1.0f);
-            ASSERT(m3.col1_row1 == -2.0f);
-            ASSERT(m3.col1_row2 == -3.0f);
-            ASSERT(m3.col1_row3 == -4.0f);
-            ASSERT(m3.col2_row0 == 4.0f);
-            ASSERT(m3.col2_row1 == 3.0f);
-            ASSERT(m3.col2_row2 == 2.0f);
-            ASSERT(m3.col2_row3 == 1.0f);
-            ASSERT(m3.col3_row0 == -4.0f);
-            ASSERT(m3.col3_row1 == -3.0f);
-            ASSERT(m3.col3_row2 == -2.0f);
-            ASSERT(m3.col3_row3 == -1.0f);
-=======
             constexpr nnm::Matrix4f m3 { { 1.0f, 2.0f, 3.0f, 4.0f },
                                          { -1.0f, -2.0f, -3.0f, -4.0f },
                                          { 4.0f, 3.0f, 2.0f, 1.0f },
@@ -4944,7 +4875,6 @@
             ASSERT(m3.columns[1] == nnm::Vector4f(-1.0f, -2.0f, -3.0f, -4.0f));
             ASSERT(m3.columns[2] == nnm::Vector4f(4.0f, 3.0f, 2.0f, 1.0f));
             ASSERT(m3.columns[3] == nnm::Vector4f(-4.0f, -3.0f, -2.0f, -1.0f));
->>>>>>> 1650dfc6
         }
 
         test_section(
@@ -5512,21 +5442,13 @@
             ASSERT(t.approx_equal(expected));
         }
 
-<<<<<<< HEAD
-        auto t1 = nnm::Transform3(
-=======
         auto t1 = nnm::Transform3f(
->>>>>>> 1650dfc6
             { { 1.0f, 2.0f, 3.0f, 0.0f },
               { -0.5f, 2.0f, 3.0f, 0.0f },
               { 0.0f, 0.0f, 2.0f, 0.0f },
               { 1.0f, -2.0f, 3.0f, 1.0f } });
 
-<<<<<<< HEAD
-        auto t2 = nnm::Transform3(
-=======
         auto t2 = nnm::Transform3f(
->>>>>>> 1650dfc6
             { { 1.0f, 2.0f, 3.0f, 4.0f },
               { -0.5f, 2.0f, 3.0f, -3.0f },
               { 0.0f, 0.0f, 2.0f, 0.0f },
@@ -5736,62 +5658,36 @@
         test_section("transform");
         {
             auto t3 = t1.transform(
-<<<<<<< HEAD
-                nnm::Transform3(
-=======
                 nnm::Transform3f(
->>>>>>> 1650dfc6
                     { { 4.0f, 3.0f, 4.0f, 0.0f },
                       { 2.0f, -1.0f, -2.0f, 0.0f },
                       { 0.0f, 2.0f, -3.5f, 0.0f },
                       { 10.0f, -5.5f, 25.0f, 1.0f } }));
-<<<<<<< HEAD
-            nnm::Matrix4 expected { { 8.0f, 7.0f, -10.5f, 0.0f },
-                                    { 2.0f, 2.5f, -16.5f, 0.0f },
-                                    { 0.0f, 4.0f, -7.0f, 0.0f },
-                                    { 10.0f, 5.5f, 22.5f, 1.0f } };
-=======
             nnm::Matrix4f expected { { 8.0f, 7.0f, -10.5f, 0.0f },
                                      { 2.0f, 2.5f, -16.5f, 0.0f },
                                      { 0.0f, 4.0f, -7.0f, 0.0f },
                                      { 10.0f, 5.5f, 22.5f, 1.0f } };
->>>>>>> 1650dfc6
             ASSERT(t3.matrix.approx_equal(expected));
         }
 
         test_section("transform_local");
         {
             auto t3 = t1.transform_local(
-<<<<<<< HEAD
-                nnm::Transform3(
-=======
                 nnm::Transform3f(
->>>>>>> 1650dfc6
                     { { 4.0f, 3.0f, 4.0f, 0.0f },
                       { 2.0f, -1.0f, -2.0f, 0.0f },
                       { 0.0f, 2.0f, -3.5f, 0.0f },
                       { 10.0f, -5.5f, 25.0f, 1.0f } }));
-<<<<<<< HEAD
-            nnm::Matrix4 expected { { 2.5f, 14.0f, 29.0f, 0.0f },
-                                    { 2.5f, 2.0f, -1.0f, 0.0f },
-                                    { -1.0f, 4.0f, -1.0f, 0.0f },
-                                    { 13.75f, 7.0f, 66.5f, 1.0f } };
-=======
             nnm::Matrix4f expected { { 2.5f, 14.0f, 29.0f, 0.0f },
                                      { 2.5f, 2.0f, -1.0f, 0.0f },
                                      { -1.0f, 4.0f, -1.0f, 0.0f },
                                      { 13.75f, 7.0f, 66.5f, 1.0f } };
->>>>>>> 1650dfc6
             ASSERT(t3.matrix.approx_equal(expected));
         }
 
         test_section("approx_equal");
         {
-<<<<<<< HEAD
-            auto t3 = nnm::Transform3(
-=======
             auto t3 = nnm::Transform3f(
->>>>>>> 1650dfc6
                 { { 1.0000001f, 2.0f, 3.0000001f, 0.0f },
                   { -0.5f, 1.999999f, 3.0f, -0.0000001f },
                   { 0.0f, 0.0f, 2.0f, 0.0f },
